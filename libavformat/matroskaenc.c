--- conflicted
+++ resolved
@@ -772,15 +772,12 @@
         switch (codec->codec_type) {
             case AVMEDIA_TYPE_VIDEO:
                 put_ebml_uint(pb, MATROSKA_ID_TRACKTYPE, MATROSKA_TRACK_TYPE_VIDEO);
-<<<<<<< HEAD
-                if(st->avg_frame_rate.num && st->avg_frame_rate.den && 1.0/av_q2d(st->avg_frame_rate) > av_q2d(codec->time_base))
-                    put_ebml_uint(pb, MATROSKA_ID_TRACKDEFAULTDURATION, 1E9/av_q2d(st->avg_frame_rate));
+
+                if(   st->avg_frame_rate.num > 0 && st->avg_frame_rate.den > 0
+                   && 1.0/av_q2d(st->avg_frame_rate) > av_q2d(codec->time_base))
+                    put_ebml_uint(pb, MATROSKA_ID_TRACKDEFAULTDURATION, 1E9 / av_q2d(st->avg_frame_rate));
                 else
                     put_ebml_uint(pb, MATROSKA_ID_TRACKDEFAULTDURATION, av_q2d(codec->time_base)*1E9);
-=======
-                if (st->avg_frame_rate.num > 0 && st->avg_frame_rate.den > 0)
-                    put_ebml_uint(pb, MATROSKA_ID_TRACKDEFAULTDURATION, 1E9 / av_q2d(st->avg_frame_rate));
->>>>>>> 81eec081
 
                 if (!native_id &&
                       ff_codec_get_tag(ff_codec_movvideo_tags, codec->codec_id) &&

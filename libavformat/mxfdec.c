--- conflicted
+++ resolved
@@ -2422,24 +2422,12 @@
     if (mxf->parsing_backward) {
         return mxf_seek_to_previous_partition(mxf);
     } else {
-<<<<<<< HEAD
         if (!mxf->footer_partition) {
-            av_dlog(mxf->fc, "no FooterPartition\n");
+            av_log(mxf->fc, AV_LOG_TRACE, "no FooterPartition\n");
             return 0;
         }
 
-        av_dlog(mxf->fc, "seeking to FooterPartition\n");
-=======
-        uint64_t offset = mxf->footer_partition ? mxf->footer_partition
-                                                : mxf->last_partition;
-
-        if (!offset) {
-            av_log(mxf->fc, AV_LOG_TRACE, "no last partition\n");
-            return 0;
-        }
-
-        av_log(mxf->fc, AV_LOG_TRACE, "seeking to last partition\n");
->>>>>>> 1a3eb042
+        av_log(mxf->fc, AV_LOG_TRACE, "seeking to FooterPartition\n");
 
         /* remember where we were so we don't end up seeking further back than this */
         mxf->last_forward_tell = avio_tell(pb);

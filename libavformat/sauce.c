--- conflicted
+++ resolved
@@ -71,13 +71,8 @@
             if (get_height && t2)
                 avctx->streams[0]->codecpar->height = t2<<4;
         } else if (datatype == 5) {
-<<<<<<< HEAD
             if (filetype) {
-                avctx->streams[0]->codec->width = (filetype == 1 ? t1 : filetype) << 4;
-=======
-            if (filetype > 1) {
                 avctx->streams[0]->codecpar->width = (filetype == 1 ? t1 : filetype) << 4;
->>>>>>> 9200514a
                 *got_width = 1;
             }
             if (get_height && t2)

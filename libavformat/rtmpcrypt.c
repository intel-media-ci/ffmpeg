/*
 * RTMPE network protocol
 * Copyright (c) 2008-2009 Andrej Stepanchuk
 * Copyright (c) 2009-2010 Howard Chu
 * Copyright (c) 2012 Samuel Pitoiset
 *
 * This file is part of FFmpeg.
 *
 * FFmpeg is free software; you can redistribute it and/or
 * modify it under the terms of the GNU Lesser General Public
 * License as published by the Free Software Foundation; either
 * version 2.1 of the License, or (at your option) any later version.
 *
 * FFmpeg is distributed in the hope that it will be useful,
 * but WITHOUT ANY WARRANTY; without even the implied warranty of
 * MERCHANTABILITY or FITNESS FOR A PARTICULAR PURPOSE.  See the GNU
 * Lesser General Public License for more details.
 *
 * You should have received a copy of the GNU Lesser General Public
 * License along with FFmpeg; if not, write to the Free Software
 * Foundation, Inc., 51 Franklin Street, Fifth Floor, Boston, MA 02110-1301 USA
 */

/**
 * @file
 * RTMPE protocol
 */

#include "libavutil/blowfish.h"
#include "libavutil/intreadwrite.h"
#include "libavutil/opt.h"
#include "libavutil/rc4.h"
#include "libavutil/xtea.h"

#include "internal.h"
#include "rtmp.h"
#include "rtmpdh.h"
#include "rtmpcrypt.h"
#include "url.h"

/* protocol handler context */
typedef struct RTMPEContext {
    const AVClass *class;
    URLContext   *stream;            ///< TCP stream
    FF_DH        *dh;                ///< Diffie-Hellman context
    struct AVRC4 key_in;             ///< RC4 key used for decrypt data
    struct AVRC4 key_out;            ///< RC4 key used for encrypt data
    int          handshaked;         ///< flag indicating when the handshake is performed
    int          tunneling;          ///< use a HTTP connection (RTMPTE)
} RTMPEContext;

static const uint8_t rtmpe8_keys[16][16] = {
    { 0xb2, 0x34, 0xf0, 0xbf, 0x1f, 0x08, 0xd9, 0x11,
      0x95, 0xb7, 0xdf, 0xcc, 0x32, 0xe7, 0x8d, 0x74 },
    { 0xb6, 0x5e, 0x6a, 0x08, 0x0e, 0x09, 0x43, 0x17,
      0xb8, 0x5a, 0xf0, 0x6e, 0xe2, 0x39, 0x5a, 0xfe },
    { 0x6f, 0x95, 0x10, 0x7b, 0x21, 0x05, 0xce, 0x76,
      0x3a, 0xa7, 0x88, 0x23, 0xa1, 0x49, 0x01, 0x44 },
    { 0x17, 0xf3, 0x43, 0xa9, 0xb2, 0x1b, 0xf1, 0xeb,
      0xee, 0xa5, 0x91, 0xa6, 0x39, 0x63, 0xf3, 0x17 },
    { 0x0a, 0xe0, 0x30, 0x7a, 0x2c, 0xe2, 0x29, 0xb5,
      0xa5, 0xae, 0x87, 0xa0, 0xac, 0x79, 0xcb, 0xc0 },
    { 0x23, 0x0c, 0xce, 0xbd, 0xff, 0xde, 0xeb, 0x2f,
      0x16, 0xae, 0xfa, 0x1c, 0x9d, 0x23, 0x23, 0x11 },
    { 0x7b, 0x3f, 0xdd, 0x55, 0x2e, 0xe6, 0xe7, 0x77,
      0x99, 0xc4, 0xb8, 0x9b, 0xe4, 0x1e, 0x48, 0xc9 },
    { 0xb4, 0xb6, 0x7b, 0x40, 0x36, 0x91, 0xe8, 0x71,
      0x55, 0xbf, 0xae, 0xa7, 0x39, 0xb8, 0x33, 0xca },
    { 0xc3, 0xbd, 0xf6, 0xfc, 0x97, 0x36, 0x3c, 0xb6,
      0x25, 0xf8, 0xe4, 0x7c, 0xb2, 0x59, 0xd9, 0x04 },
    { 0xfd, 0x91, 0xe0, 0x28, 0x4c, 0x4c, 0x95, 0x41,
      0x00, 0xdb, 0xb7, 0x7f, 0xf8, 0x66, 0xa0, 0xe3 },
    { 0x76, 0x5b, 0x84, 0x57, 0x03, 0x1b, 0x25, 0x4f,
      0xcd, 0x5b, 0xd4, 0x46, 0x29, 0x0d, 0xc3, 0xa2 },
    { 0xf8, 0xee, 0xcc, 0x0a, 0x46, 0xb5, 0x55, 0xda,
      0x52, 0x34, 0x47, 0x03, 0x3b, 0x71, 0x63, 0x58 },
    { 0xdc, 0x75, 0x20, 0xb8, 0xee, 0x1f, 0x5f, 0xa7,
      0xe8, 0x68, 0x42, 0xd8, 0xcc, 0x44, 0x2a, 0xa7 },
    { 0x9e, 0x6e, 0xcf, 0x07, 0x25, 0x7b, 0x6d, 0xa1,
      0x6c, 0xae, 0xa7, 0x9f, 0x29, 0x56, 0x2f, 0xd9 },
    { 0xe4, 0xea, 0xb1, 0xfe, 0xe1, 0x3c, 0x8c, 0x8c,
      0xa7, 0x64, 0x00, 0x4e, 0x2a, 0x7c, 0x38, 0x6a },
    { 0x27, 0x94, 0x3a, 0x89, 0xa2, 0x13, 0x30, 0xcc,
      0x5b, 0x38, 0x06, 0xf1, 0x27, 0xf9, 0x29, 0xa8 }
};

static const uint8_t rtmpe9_keys[16][24] = {
    { 0x79, 0x34, 0x77, 0x4c, 0x67, 0xd1, 0x38, 0x3a, 0xdf, 0xb3, 0x56, 0xbe,
      0x8b, 0x7b, 0xd0, 0x24, 0x38, 0xe0, 0x73, 0x58, 0x41, 0x5d, 0x69, 0x67, },
    { 0x46, 0xf6, 0xb4, 0xcc, 0x01, 0x93, 0xe3, 0xa1, 0x9e, 0x7d, 0x3c, 0x65,
      0x55, 0x86, 0xfd, 0x09, 0x8f, 0xf7, 0xb3, 0xc4, 0x6f, 0x41, 0xca, 0x5c, },
    { 0x1a, 0xe7, 0xe2, 0xf3, 0xf9, 0x14, 0x79, 0x94, 0xc0, 0xd3, 0x97, 0x43,
      0x08, 0x7b, 0xb3, 0x84, 0x43, 0x2f, 0x9d, 0x84, 0x3f, 0x21, 0x01, 0x9b, },
    { 0xd3, 0xe3, 0x54, 0xb0, 0xf7, 0x1d, 0xf6, 0x2b, 0x5a, 0x43, 0x4d, 0x04,
      0x83, 0x64, 0x3e, 0x0d, 0x59, 0x2f, 0x61, 0xcb, 0xb1, 0x6a, 0x59, 0x0d, },
    { 0xc8, 0xc1, 0xe9, 0xb8, 0x16, 0x56, 0x99, 0x21, 0x7b, 0x5b, 0x36, 0xb7,
      0xb5, 0x9b, 0xdf, 0x06, 0x49, 0x2c, 0x97, 0xf5, 0x95, 0x48, 0x85, 0x7e, },
    { 0xeb, 0xe5, 0xe6, 0x2e, 0xa4, 0xba, 0xd4, 0x2c, 0xf2, 0x16, 0xe0, 0x8f,
      0x66, 0x23, 0xa9, 0x43, 0x41, 0xce, 0x38, 0x14, 0x84, 0x95, 0x00, 0x53, },
    { 0x66, 0xdb, 0x90, 0xf0, 0x3b, 0x4f, 0xf5, 0x6f, 0xe4, 0x9c, 0x20, 0x89,
      0x35, 0x5e, 0xd2, 0xb2, 0xc3, 0x9e, 0x9f, 0x7f, 0x63, 0xb2, 0x28, 0x81, },
    { 0xbb, 0x20, 0xac, 0xed, 0x2a, 0x04, 0x6a, 0x19, 0x94, 0x98, 0x9b, 0xc8,
      0xff, 0xcd, 0x93, 0xef, 0xc6, 0x0d, 0x56, 0xa7, 0xeb, 0x13, 0xd9, 0x30, },
    { 0xbc, 0xf2, 0x43, 0x82, 0x09, 0x40, 0x8a, 0x87, 0x25, 0x43, 0x6d, 0xe6,
      0xbb, 0xa4, 0xb9, 0x44, 0x58, 0x3f, 0x21, 0x7c, 0x99, 0xbb, 0x3f, 0x24, },
    { 0xec, 0x1a, 0xaa, 0xcd, 0xce, 0xbd, 0x53, 0x11, 0xd2, 0xfb, 0x83, 0xb6,
      0xc3, 0xba, 0xab, 0x4f, 0x62, 0x79, 0xe8, 0x65, 0xa9, 0x92, 0x28, 0x76, },
    { 0xc6, 0x0c, 0x30, 0x03, 0x91, 0x18, 0x2d, 0x7b, 0x79, 0xda, 0xe1, 0xd5,
      0x64, 0x77, 0x9a, 0x12, 0xc5, 0xb1, 0xd7, 0x91, 0x4f, 0x96, 0x4c, 0xa3, },
    { 0xd7, 0x7c, 0x2a, 0xbf, 0xa6, 0xe7, 0x85, 0x7c, 0x45, 0xad, 0xff, 0x12,
      0x94, 0xd8, 0xde, 0xa4, 0x5c, 0x3d, 0x79, 0xa4, 0x44, 0x02, 0x5d, 0x22, },
    { 0x16, 0x19, 0x0d, 0x81, 0x6a, 0x4c, 0xc7, 0xf8, 0xb8, 0xf9, 0x4e, 0xcd,
      0x2c, 0x9e, 0x90, 0x84, 0xb2, 0x08, 0x25, 0x60, 0xe1, 0x1e, 0xae, 0x18, },
    { 0xe9, 0x7c, 0x58, 0x26, 0x1b, 0x51, 0x9e, 0x49, 0x82, 0x60, 0x61, 0xfc,
      0xa0, 0xa0, 0x1b, 0xcd, 0xf5, 0x05, 0xd6, 0xa6, 0x6d, 0x07, 0x88, 0xa3, },
    { 0x2b, 0x97, 0x11, 0x8b, 0xd9, 0x4e, 0xd9, 0xdf, 0x20, 0xe3, 0x9c, 0x10,
      0xe6, 0xa1, 0x35, 0x21, 0x11, 0xf9, 0x13, 0x0d, 0x0b, 0x24, 0x65, 0xb2, },
    { 0x53, 0x6a, 0x4c, 0x54, 0xac, 0x8b, 0x9b, 0xb8, 0x97, 0x29, 0xfc, 0x60,
      0x2c, 0x5b, 0x3a, 0x85, 0x68, 0xb5, 0xaa, 0x6a, 0x44, 0xcd, 0x3f, 0xa7, },
};

int ff_rtmpe_gen_pub_key(URLContext *h, uint8_t *buf)
{
    RTMPEContext *rt = h->priv_data;
    int offset, ret;

    if (!(rt->dh = ff_dh_init(1024)))
        return AVERROR(ENOMEM);

    offset = ff_rtmp_calc_digest_pos(buf, 768, 632, 8);
    if (offset < 0)
        return offset;

    /* generate a Diffie-Hellmann public key */
    if ((ret = ff_dh_generate_public_key(rt->dh)) < 0)
        return ret;

    /* write the public key into the handshake buffer */
    if ((ret = ff_dh_write_public_key(rt->dh, buf + offset, 128)) < 0)
        return ret;

    return 0;
}

int ff_rtmpe_compute_secret_key(URLContext *h, const uint8_t *serverdata,
                                const uint8_t *clientdata, int type)
{
    RTMPEContext *rt = h->priv_data;
    uint8_t secret_key[128], digest[32];
    int server_pos, client_pos;
    int ret;

    if (type) {
        if ((server_pos = ff_rtmp_calc_digest_pos(serverdata, 1532, 632, 772)) < 0)
            return server_pos;
    } else {
        if ((server_pos = ff_rtmp_calc_digest_pos(serverdata, 768, 632, 8)) < 0)
            return server_pos;
    }

    if ((client_pos = ff_rtmp_calc_digest_pos(clientdata, 768, 632, 8)) < 0)
        return client_pos;

    /* compute the shared secret secret in order to compute RC4 keys */
    if ((ret = ff_dh_compute_shared_secret_key(rt->dh, serverdata + server_pos,
                                               128, secret_key, sizeof(secret_key))) < 0)
        return ret;

    /* set output key */
    if ((ret = ff_rtmp_calc_digest(serverdata + server_pos, 128, 0, secret_key,
                                   128, digest)) < 0)
        return ret;
    av_rc4_init(&rt->key_out, digest, 16 * 8, 1);

    /* set input key */
    if ((ret = ff_rtmp_calc_digest(clientdata + client_pos, 128, 0, secret_key,
                                   128, digest)) < 0)
        return ret;
    av_rc4_init(&rt->key_in, digest, 16 * 8, 1);

    return 0;
}

static void rtmpe8_sig(const uint8_t *in, uint8_t *out, int key_id)
{
    struct AVXTEA ctx;

    av_xtea_le_init(&ctx, rtmpe8_keys[key_id]);
    av_xtea_le_crypt(&ctx, out, in, 1, NULL, 0);
}

static void rtmpe9_sig(const uint8_t *in, uint8_t *out, int key_id)
{
    struct AVBlowfish ctx;
    uint32_t xl, xr;

    xl = AV_RL32(in);
    xr = AV_RL32(in + 4);

    av_blowfish_init(&ctx, rtmpe9_keys[key_id], 24);
    av_blowfish_crypt_ecb(&ctx, &xl, &xr, 0);

    AV_WL32(out, xl);
    AV_WL32(out + 4, xr);
}

void ff_rtmpe_encrypt_sig(URLContext *h, uint8_t *sig, const uint8_t *digest,
                          int type)
{
    int i;

    for (i = 0; i < 32; i += 8) {
        if (type == 8) {
            /* RTMPE type 8 uses XTEA on the signature */
            rtmpe8_sig(sig + i, sig + i, digest[i] % 15);
        } else if (type == 9) {
            /* RTMPE type 9 uses Blowfish on the signature */
            rtmpe9_sig(sig + i, sig + i, digest[i] % 15);
        }
    }
}

int ff_rtmpe_update_keystream(URLContext *h)
{
    RTMPEContext *rt = h->priv_data;
    char buf[RTMP_HANDSHAKE_PACKET_SIZE];

    /* skip past 1536 bytes of the RC4 bytestream */
    av_rc4_crypt(&rt->key_in, buf, NULL, sizeof(buf), NULL, 1);
    av_rc4_crypt(&rt->key_out, buf, NULL, sizeof(buf), NULL, 1);

    /* the next requests will be encrypted using RC4 keys */
    rt->handshaked = 1;

    return 0;
}

static int rtmpe_close(URLContext *h)
{
    RTMPEContext *rt = h->priv_data;

    ff_dh_free(rt->dh);
    ffurl_close(rt->stream);

    return 0;
}

static int rtmpe_open(URLContext *h, const char *uri, int flags)
{
    RTMPEContext *rt = h->priv_data;
    char host[256], url[1024];
    int ret, port;

    av_url_split(NULL, 0, NULL, 0, host, sizeof(host), &port, NULL, 0, uri);

    if (rt->tunneling) {
        if (port < 0)
            port = 80;
        ff_url_join(url, sizeof(url), "ffrtmphttp", NULL, host, port, NULL);
    } else {
        if (port < 0)
            port = 1935;
        ff_url_join(url, sizeof(url), "tcp", NULL, host, port, NULL);
    }

    /* open the tcp or ffrtmphttp connection */
<<<<<<< HEAD
    if ((ret = ffurl_open_whitelist(&rt->stream, url, AVIO_FLAG_READ_WRITE,
                                    &h->interrupt_callback, NULL,
                                    h->protocol_whitelist, h->protocol_blacklist)) < 0) {
=======
    if ((ret = ffurl_open(&rt->stream, url, AVIO_FLAG_READ_WRITE,
                          &h->interrupt_callback, NULL, h->protocols, h)) < 0) {
>>>>>>> fab8156b
        rtmpe_close(h);
        return ret;
    }

    return 0;
}

static int rtmpe_read(URLContext *h, uint8_t *buf, int size)
{
    RTMPEContext *rt = h->priv_data;
    int ret;

    rt->stream->flags |= h->flags & AVIO_FLAG_NONBLOCK;
    ret = ffurl_read(rt->stream, buf, size);
    rt->stream->flags &= ~AVIO_FLAG_NONBLOCK;

    if (ret < 0 && ret != AVERROR_EOF)
        return ret;

    if (rt->handshaked && ret > 0) {
        /* decrypt data received by the server */
        av_rc4_crypt(&rt->key_in, buf, buf, ret, NULL, 1);
    }

    return ret;
}

static int rtmpe_write(URLContext *h, const uint8_t *buf, int size)
{
    RTMPEContext *rt = h->priv_data;
    int ret;

    if (rt->handshaked) {
        /* encrypt data to send to the server */
        av_rc4_crypt(&rt->key_out, buf, buf, size, NULL, 1);
    }

    if ((ret = ffurl_write(rt->stream, buf, size)) < 0)
        return ret;

    return size;
}

#define OFFSET(x) offsetof(RTMPEContext, x)
#define DEC AV_OPT_FLAG_DECODING_PARAM

static const AVOption ffrtmpcrypt_options[] = {
    {"ffrtmpcrypt_tunneling", "Use a HTTP tunneling connection (RTMPTE).", OFFSET(tunneling), AV_OPT_TYPE_INT, {.i64 = 0}, 0, 1, DEC},
    { NULL },
};

static const AVClass ffrtmpcrypt_class = {
    .class_name = "ffrtmpcrypt",
    .item_name  = av_default_item_name,
    .option     = ffrtmpcrypt_options,
    .version    = LIBAVUTIL_VERSION_INT,
};

const URLProtocol ff_ffrtmpcrypt_protocol = {
    .name            = "ffrtmpcrypt",
    .url_open        = rtmpe_open,
    .url_read        = rtmpe_read,
    .url_write       = rtmpe_write,
    .url_close       = rtmpe_close,
    .priv_data_size  = sizeof(RTMPEContext),
    .flags           = URL_PROTOCOL_FLAG_NETWORK,
    .priv_data_class = &ffrtmpcrypt_class,
};<|MERGE_RESOLUTION|>--- conflicted
+++ resolved
@@ -264,14 +264,9 @@
     }
 
     /* open the tcp or ffrtmphttp connection */
-<<<<<<< HEAD
     if ((ret = ffurl_open_whitelist(&rt->stream, url, AVIO_FLAG_READ_WRITE,
                                     &h->interrupt_callback, NULL,
-                                    h->protocol_whitelist, h->protocol_blacklist)) < 0) {
-=======
-    if ((ret = ffurl_open(&rt->stream, url, AVIO_FLAG_READ_WRITE,
-                          &h->interrupt_callback, NULL, h->protocols, h)) < 0) {
->>>>>>> fab8156b
+                                    h->protocol_whitelist, h->protocol_blacklist, h)) < 0) {
         rtmpe_close(h);
         return ret;
     }

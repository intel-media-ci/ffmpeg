/*
 * AAC encoder
 * Copyright (C) 2008 Konstantin Shishkov
 *
 * This file is part of FFmpeg.
 *
 * FFmpeg is free software; you can redistribute it and/or
 * modify it under the terms of the GNU Lesser General Public
 * License as published by the Free Software Foundation; either
 * version 2.1 of the License, or (at your option) any later version.
 *
 * FFmpeg is distributed in the hope that it will be useful,
 * but WITHOUT ANY WARRANTY; without even the implied warranty of
 * MERCHANTABILITY or FITNESS FOR A PARTICULAR PURPOSE.  See the GNU
 * Lesser General Public License for more details.
 *
 * You should have received a copy of the GNU Lesser General Public
 * License along with FFmpeg; if not, write to the Free Software
 * Foundation, Inc., 51 Franklin Street, Fifth Floor, Boston, MA 02110-1301 USA
 */

/**
 * @file
 * AAC encoder
 */

/***********************************
 *              TODOs:
 * add sane pulse detection
 ***********************************/

#include "libavutil/thread.h"
#include "libavutil/float_dsp.h"
#include "libavutil/opt.h"
#include "avcodec.h"
#include "put_bits.h"
#include "internal.h"
#include "mpeg4audio.h"
#include "kbdwin.h"
#include "sinewin.h"

#include "aac.h"
#include "aactab.h"
#include "aacenc.h"
#include "aacenctab.h"
#include "aacenc_utils.h"

#include "psymodel.h"

static AVOnce aac_table_init = AV_ONCE_INIT;

/**
 * Make AAC audio config object.
 * @see 1.6.2.1 "Syntax - AudioSpecificConfig"
 */
static void put_audio_specific_config(AVCodecContext *avctx)
{
    PutBitContext pb;
    AACEncContext *s = avctx->priv_data;
    int channels = s->channels - (s->channels == 8 ? 1 : 0);

    init_put_bits(&pb, avctx->extradata, avctx->extradata_size);
    put_bits(&pb, 5, s->profile+1); //profile
    put_bits(&pb, 4, s->samplerate_index); //sample rate index
    put_bits(&pb, 4, channels);
    //GASpecificConfig
    put_bits(&pb, 1, 0); //frame length - 1024 samples
    put_bits(&pb, 1, 0); //does not depend on core coder
    put_bits(&pb, 1, 0); //is not extension

    //Explicitly Mark SBR absent
    put_bits(&pb, 11, 0x2b7); //sync extension
    put_bits(&pb, 5,  AOT_SBR);
    put_bits(&pb, 1,  0);
    flush_put_bits(&pb);
}

void ff_quantize_band_cost_cache_init(struct AACEncContext *s)
{
    int sf, g;
    for (sf = 0; sf < 256; sf++) {
        for (g = 0; g < 128; g++) {
            s->quantize_band_cost_cache[sf][g].bits = -1;
        }
    }
}

#define WINDOW_FUNC(type) \
static void apply_ ##type ##_window(AVFloatDSPContext *fdsp, \
                                    SingleChannelElement *sce, \
                                    const float *audio)

WINDOW_FUNC(only_long)
{
    const float *lwindow = sce->ics.use_kb_window[0] ? ff_aac_kbd_long_1024 : ff_sine_1024;
    const float *pwindow = sce->ics.use_kb_window[1] ? ff_aac_kbd_long_1024 : ff_sine_1024;
    float *out = sce->ret_buf;

    fdsp->vector_fmul        (out,        audio,        lwindow, 1024);
    fdsp->vector_fmul_reverse(out + 1024, audio + 1024, pwindow, 1024);
}

WINDOW_FUNC(long_start)
{
    const float *lwindow = sce->ics.use_kb_window[1] ? ff_aac_kbd_long_1024 : ff_sine_1024;
    const float *swindow = sce->ics.use_kb_window[0] ? ff_aac_kbd_short_128 : ff_sine_128;
    float *out = sce->ret_buf;

    fdsp->vector_fmul(out, audio, lwindow, 1024);
    memcpy(out + 1024, audio + 1024, sizeof(out[0]) * 448);
    fdsp->vector_fmul_reverse(out + 1024 + 448, audio + 1024 + 448, swindow, 128);
    memset(out + 1024 + 576, 0, sizeof(out[0]) * 448);
}

WINDOW_FUNC(long_stop)
{
    const float *lwindow = sce->ics.use_kb_window[0] ? ff_aac_kbd_long_1024 : ff_sine_1024;
    const float *swindow = sce->ics.use_kb_window[1] ? ff_aac_kbd_short_128 : ff_sine_128;
    float *out = sce->ret_buf;

    memset(out, 0, sizeof(out[0]) * 448);
    fdsp->vector_fmul(out + 448, audio + 448, swindow, 128);
    memcpy(out + 576, audio + 576, sizeof(out[0]) * 448);
    fdsp->vector_fmul_reverse(out + 1024, audio + 1024, lwindow, 1024);
}

WINDOW_FUNC(eight_short)
{
    const float *swindow = sce->ics.use_kb_window[0] ? ff_aac_kbd_short_128 : ff_sine_128;
    const float *pwindow = sce->ics.use_kb_window[1] ? ff_aac_kbd_short_128 : ff_sine_128;
    const float *in = audio + 448;
    float *out = sce->ret_buf;
    int w;

    for (w = 0; w < 8; w++) {
        fdsp->vector_fmul        (out, in, w ? pwindow : swindow, 128);
        out += 128;
        in  += 128;
        fdsp->vector_fmul_reverse(out, in, swindow, 128);
        out += 128;
    }
}

static void (*const apply_window[4])(AVFloatDSPContext *fdsp,
                                     SingleChannelElement *sce,
                                     const float *audio) = {
    [ONLY_LONG_SEQUENCE]   = apply_only_long_window,
    [LONG_START_SEQUENCE]  = apply_long_start_window,
    [EIGHT_SHORT_SEQUENCE] = apply_eight_short_window,
    [LONG_STOP_SEQUENCE]   = apply_long_stop_window
};

static void apply_window_and_mdct(AACEncContext *s, SingleChannelElement *sce,
                                  float *audio)
{
    int i;
    float *output = sce->ret_buf;

    apply_window[sce->ics.window_sequence[0]](s->fdsp, sce, audio);

    if (sce->ics.window_sequence[0] != EIGHT_SHORT_SEQUENCE)
        s->mdct1024.mdct_calc(&s->mdct1024, sce->coeffs, output);
    else
        for (i = 0; i < 1024; i += 128)
            s->mdct128.mdct_calc(&s->mdct128, &sce->coeffs[i], output + i*2);
    memcpy(audio, audio + 1024, sizeof(audio[0]) * 1024);
    memcpy(sce->pcoeffs, sce->coeffs, sizeof(sce->pcoeffs));
}

/**
 * Encode ics_info element.
 * @see Table 4.6 (syntax of ics_info)
 */
static void put_ics_info(AACEncContext *s, IndividualChannelStream *info)
{
    int w;

    put_bits(&s->pb, 1, 0);                // ics_reserved bit
    put_bits(&s->pb, 2, info->window_sequence[0]);
    put_bits(&s->pb, 1, info->use_kb_window[0]);
    if (info->window_sequence[0] != EIGHT_SHORT_SEQUENCE) {
        put_bits(&s->pb, 6, info->max_sfb);
        put_bits(&s->pb, 1, !!info->predictor_present);
    } else {
        put_bits(&s->pb, 4, info->max_sfb);
        for (w = 1; w < 8; w++)
            put_bits(&s->pb, 1, !info->group_len[w]);
    }
}

/**
 * Encode MS data.
 * @see 4.6.8.1 "Joint Coding - M/S Stereo"
 */
static void encode_ms_info(PutBitContext *pb, ChannelElement *cpe)
{
    int i, w;

    put_bits(pb, 2, cpe->ms_mode);
    if (cpe->ms_mode == 1)
        for (w = 0; w < cpe->ch[0].ics.num_windows; w += cpe->ch[0].ics.group_len[w])
            for (i = 0; i < cpe->ch[0].ics.max_sfb; i++)
                put_bits(pb, 1, cpe->ms_mask[w*16 + i]);
}

/**
 * Produce integer coefficients from scalefactors provided by the model.
 */
static void adjust_frame_information(ChannelElement *cpe, int chans)
{
    int i, w, w2, g, ch;
    int maxsfb, cmaxsfb;

    for (ch = 0; ch < chans; ch++) {
        IndividualChannelStream *ics = &cpe->ch[ch].ics;
        maxsfb = 0;
        cpe->ch[ch].pulse.num_pulse = 0;
        for (w = 0; w < ics->num_windows; w += ics->group_len[w]) {
            for (w2 =  0; w2 < ics->group_len[w]; w2++) {
                for (cmaxsfb = ics->num_swb; cmaxsfb > 0 && cpe->ch[ch].zeroes[w*16+cmaxsfb-1]; cmaxsfb--)
                    ;
                maxsfb = FFMAX(maxsfb, cmaxsfb);
            }
        }
        ics->max_sfb = maxsfb;

        //adjust zero bands for window groups
        for (w = 0; w < ics->num_windows; w += ics->group_len[w]) {
            for (g = 0; g < ics->max_sfb; g++) {
                i = 1;
                for (w2 = w; w2 < w + ics->group_len[w]; w2++) {
                    if (!cpe->ch[ch].zeroes[w2*16 + g]) {
                        i = 0;
                        break;
                    }
                }
                cpe->ch[ch].zeroes[w*16 + g] = i;
            }
        }
    }

    if (chans > 1 && cpe->common_window) {
        IndividualChannelStream *ics0 = &cpe->ch[0].ics;
        IndividualChannelStream *ics1 = &cpe->ch[1].ics;
        int msc = 0;
        ics0->max_sfb = FFMAX(ics0->max_sfb, ics1->max_sfb);
        ics1->max_sfb = ics0->max_sfb;
        for (w = 0; w < ics0->num_windows*16; w += 16)
            for (i = 0; i < ics0->max_sfb; i++)
                if (cpe->ms_mask[w+i])
                    msc++;
        if (msc == 0 || ics0->max_sfb == 0)
            cpe->ms_mode = 0;
        else
            cpe->ms_mode = msc < ics0->max_sfb * ics0->num_windows ? 1 : 2;
    }
}

static void apply_intensity_stereo(ChannelElement *cpe)
{
    int w, w2, g, i;
    IndividualChannelStream *ics = &cpe->ch[0].ics;
    if (!cpe->common_window)
        return;
    for (w = 0; w < ics->num_windows; w += ics->group_len[w]) {
        for (w2 =  0; w2 < ics->group_len[w]; w2++) {
            int start = (w+w2) * 128;
            for (g = 0; g < ics->num_swb; g++) {
                int p  = -1 + 2 * (cpe->ch[1].band_type[w*16+g] - 14);
                float scale = cpe->ch[0].is_ener[w*16+g];
                if (!cpe->is_mask[w*16 + g]) {
                    start += ics->swb_sizes[g];
                    continue;
                }
                if (cpe->ms_mask[w*16 + g])
                    p *= -1;
                for (i = 0; i < ics->swb_sizes[g]; i++) {
                    float sum = (cpe->ch[0].coeffs[start+i] + p*cpe->ch[1].coeffs[start+i])*scale;
                    cpe->ch[0].coeffs[start+i] = sum;
                    cpe->ch[1].coeffs[start+i] = 0.0f;
                }
                start += ics->swb_sizes[g];
            }
        }
    }
}

static void apply_mid_side_stereo(ChannelElement *cpe)
{
    int w, w2, g, i;
    IndividualChannelStream *ics = &cpe->ch[0].ics;
    if (!cpe->common_window)
        return;
    for (w = 0; w < ics->num_windows; w += ics->group_len[w]) {
        for (w2 =  0; w2 < ics->group_len[w]; w2++) {
            int start = (w+w2) * 128;
            for (g = 0; g < ics->num_swb; g++) {
                /* ms_mask can be used for other purposes in PNS and I/S,
                 * so must not apply M/S if any band uses either, even if
                 * ms_mask is set.
                 */
                if (!cpe->ms_mask[w*16 + g] || cpe->is_mask[w*16 + g]
                    || cpe->ch[0].band_type[w*16 + g] == NOISE_BT
                    || cpe->ch[1].band_type[w*16 + g] == NOISE_BT) {
                    start += ics->swb_sizes[g];
                    continue;
                }
                for (i = 0; i < ics->swb_sizes[g]; i++) {
                    float L = (cpe->ch[0].coeffs[start+i] + cpe->ch[1].coeffs[start+i]) * 0.5f;
                    float R = L - cpe->ch[1].coeffs[start+i];
                    cpe->ch[0].coeffs[start+i] = L;
                    cpe->ch[1].coeffs[start+i] = R;
                }
                start += ics->swb_sizes[g];
            }
        }
    }
}

/**
 * Encode scalefactor band coding type.
 */
static void encode_band_info(AACEncContext *s, SingleChannelElement *sce)
{
    int w;

    if (s->coder->set_special_band_scalefactors)
        s->coder->set_special_band_scalefactors(s, sce);

    for (w = 0; w < sce->ics.num_windows; w += sce->ics.group_len[w])
        s->coder->encode_window_bands_info(s, sce, w, sce->ics.group_len[w], s->lambda);
}

/**
 * Encode scalefactors.
 */
static void encode_scale_factors(AVCodecContext *avctx, AACEncContext *s,
                                 SingleChannelElement *sce)
{
    int diff, off_sf = sce->sf_idx[0], off_pns = sce->sf_idx[0] - NOISE_OFFSET;
    int off_is = 0, noise_flag = 1;
    int i, w;

    for (w = 0; w < sce->ics.num_windows; w += sce->ics.group_len[w]) {
        for (i = 0; i < sce->ics.max_sfb; i++) {
            if (!sce->zeroes[w*16 + i]) {
                if (sce->band_type[w*16 + i] == NOISE_BT) {
                    diff = sce->sf_idx[w*16 + i] - off_pns;
                    off_pns = sce->sf_idx[w*16 + i];
                    if (noise_flag-- > 0) {
                        put_bits(&s->pb, NOISE_PRE_BITS, diff + NOISE_PRE);
                        continue;
                    }
                } else if (sce->band_type[w*16 + i] == INTENSITY_BT  ||
                           sce->band_type[w*16 + i] == INTENSITY_BT2) {
                    diff = sce->sf_idx[w*16 + i] - off_is;
                    off_is = sce->sf_idx[w*16 + i];
                } else {
                    diff = sce->sf_idx[w*16 + i] - off_sf;
                    off_sf = sce->sf_idx[w*16 + i];
                }
                diff += SCALE_DIFF_ZERO;
                av_assert0(diff >= 0 && diff <= 120);
                put_bits(&s->pb, ff_aac_scalefactor_bits[diff], ff_aac_scalefactor_code[diff]);
            }
        }
    }
}

/**
 * Encode pulse data.
 */
static void encode_pulses(AACEncContext *s, Pulse *pulse)
{
    int i;

    put_bits(&s->pb, 1, !!pulse->num_pulse);
    if (!pulse->num_pulse)
        return;

    put_bits(&s->pb, 2, pulse->num_pulse - 1);
    put_bits(&s->pb, 6, pulse->start);
    for (i = 0; i < pulse->num_pulse; i++) {
        put_bits(&s->pb, 5, pulse->pos[i]);
        put_bits(&s->pb, 4, pulse->amp[i]);
    }
}

/**
 * Encode spectral coefficients processed by psychoacoustic model.
 */
static void encode_spectral_coeffs(AACEncContext *s, SingleChannelElement *sce)
{
    int start, i, w, w2;

    for (w = 0; w < sce->ics.num_windows; w += sce->ics.group_len[w]) {
        start = 0;
        for (i = 0; i < sce->ics.max_sfb; i++) {
            if (sce->zeroes[w*16 + i]) {
                start += sce->ics.swb_sizes[i];
                continue;
            }
            for (w2 = w; w2 < w + sce->ics.group_len[w]; w2++) {
                s->coder->quantize_and_encode_band(s, &s->pb,
                                                   &sce->coeffs[start + w2*128],
                                                   NULL, sce->ics.swb_sizes[i],
                                                   sce->sf_idx[w*16 + i],
                                                   sce->band_type[w*16 + i],
                                                   s->lambda,
                                                   sce->ics.window_clipping[w]);
            }
            start += sce->ics.swb_sizes[i];
        }
    }
}

/**
 * Downscale spectral coefficients for near-clipping windows to avoid artifacts
 */
static void avoid_clipping(AACEncContext *s, SingleChannelElement *sce)
{
    int start, i, j, w;

    if (sce->ics.clip_avoidance_factor < 1.0f) {
        for (w = 0; w < sce->ics.num_windows; w++) {
            start = 0;
            for (i = 0; i < sce->ics.max_sfb; i++) {
                float *swb_coeffs = &sce->coeffs[start + w*128];
                for (j = 0; j < sce->ics.swb_sizes[i]; j++)
                    swb_coeffs[j] *= sce->ics.clip_avoidance_factor;
                start += sce->ics.swb_sizes[i];
            }
        }
    }
}

/**
 * Encode one channel of audio data.
 */
static int encode_individual_channel(AVCodecContext *avctx, AACEncContext *s,
                                     SingleChannelElement *sce,
                                     int common_window)
{
    put_bits(&s->pb, 8, sce->sf_idx[0]);
    if (!common_window) {
        put_ics_info(s, &sce->ics);
        if (s->coder->encode_main_pred)
            s->coder->encode_main_pred(s, sce);
        if (s->coder->encode_ltp_info)
            s->coder->encode_ltp_info(s, sce, 0);
    }
    encode_band_info(s, sce);
    encode_scale_factors(avctx, s, sce);
    encode_pulses(s, &sce->pulse);
    put_bits(&s->pb, 1, !!sce->tns.present);
    if (s->coder->encode_tns_info)
        s->coder->encode_tns_info(s, sce);
    put_bits(&s->pb, 1, 0); //ssr
    encode_spectral_coeffs(s, sce);
    return 0;
}

/**
 * Write some auxiliary information about the created AAC file.
 */
static void put_bitstream_info(AACEncContext *s, const char *name)
{
    int i, namelen, padbits;

    namelen = strlen(name) + 2;
    put_bits(&s->pb, 3, TYPE_FIL);
    put_bits(&s->pb, 4, FFMIN(namelen, 15));
    if (namelen >= 15)
        put_bits(&s->pb, 8, namelen - 14);
    put_bits(&s->pb, 4, 0); //extension type - filler
    padbits = -put_bits_count(&s->pb) & 7;
    avpriv_align_put_bits(&s->pb);
    for (i = 0; i < namelen - 2; i++)
        put_bits(&s->pb, 8, name[i]);
    put_bits(&s->pb, 12 - padbits, 0);
}

/*
 * Copy input samples.
 * Channels are reordered from libavcodec's default order to AAC order.
 */
static void copy_input_samples(AACEncContext *s, const AVFrame *frame)
{
    int ch;
    int end = 2048 + (frame ? frame->nb_samples : 0);
    const uint8_t *channel_map = aac_chan_maps[s->channels - 1];

    /* copy and remap input samples */
    for (ch = 0; ch < s->channels; ch++) {
        /* copy last 1024 samples of previous frame to the start of the current frame */
        memcpy(&s->planar_samples[ch][1024], &s->planar_samples[ch][2048], 1024 * sizeof(s->planar_samples[0][0]));

        /* copy new samples and zero any remaining samples */
        if (frame) {
            memcpy(&s->planar_samples[ch][2048],
                   frame->extended_data[channel_map[ch]],
                   frame->nb_samples * sizeof(s->planar_samples[0][0]));
        }
        memset(&s->planar_samples[ch][end], 0,
               (3072 - end) * sizeof(s->planar_samples[0][0]));
    }
}

static int aac_encode_frame(AVCodecContext *avctx, AVPacket *avpkt,
                            const AVFrame *frame, int *got_packet_ptr)
{
    AACEncContext *s = avctx->priv_data;
    float **samples = s->planar_samples, *samples2, *la, *overlap;
    ChannelElement *cpe;
    SingleChannelElement *sce;
    IndividualChannelStream *ics;
    int i, its, ch, w, chans, tag, start_ch, ret, frame_bits;
    int target_bits, rate_bits, too_many_bits, too_few_bits;
    int ms_mode = 0, is_mode = 0, tns_mode = 0, pred_mode = 0;
    int chan_el_counter[4];
    FFPsyWindowInfo windows[AAC_MAX_CHANNELS];

    if (s->last_frame == 2)
        return 0;

    /* add current frame to queue */
    if (frame) {
        if ((ret = ff_af_queue_add(&s->afq, frame)) < 0)
            return ret;
    }

    copy_input_samples(s, frame);
    if (s->psypp)
        ff_psy_preprocess(s->psypp, s->planar_samples, s->channels);

    if (!avctx->frame_number)
        return 0;

    start_ch = 0;
    for (i = 0; i < s->chan_map[0]; i++) {
        FFPsyWindowInfo* wi = windows + start_ch;
        tag      = s->chan_map[i+1];
        chans    = tag == TYPE_CPE ? 2 : 1;
        cpe      = &s->cpe[i];
        for (ch = 0; ch < chans; ch++) {
            float clip_avoidance_factor;
            sce = &cpe->ch[ch];
            ics = &sce->ics;
            s->cur_channel = start_ch + ch;
            overlap  = &samples[s->cur_channel][0];
            samples2 = overlap + 1024;
            la       = samples2 + (448+64);
            if (!frame)
                la = NULL;
            if (tag == TYPE_LFE) {
                wi[ch].window_type[0] = ONLY_LONG_SEQUENCE;
                wi[ch].window_shape   = 0;
                wi[ch].num_windows    = 1;
                wi[ch].grouping[0]    = 1;

                /* Only the lowest 12 coefficients are used in a LFE channel.
                 * The expression below results in only the bottom 8 coefficients
                 * being used for 11.025kHz to 16kHz sample rates.
                 */
                ics->num_swb = s->samplerate_index >= 8 ? 1 : 3;
            } else {
                wi[ch] = s->psy.model->window(&s->psy, samples2, la, s->cur_channel,
                                              ics->window_sequence[0]);
            }
            ics->window_sequence[1] = ics->window_sequence[0];
            ics->window_sequence[0] = wi[ch].window_type[0];
            ics->use_kb_window[1]   = ics->use_kb_window[0];
            ics->use_kb_window[0]   = wi[ch].window_shape;
            ics->num_windows        = wi[ch].num_windows;
            ics->swb_sizes          = s->psy.bands    [ics->num_windows == 8];
            ics->num_swb            = tag == TYPE_LFE ? ics->num_swb : s->psy.num_bands[ics->num_windows == 8];
            ics->swb_offset         = wi[ch].window_type[0] == EIGHT_SHORT_SEQUENCE ?
                                        ff_swb_offset_128 [s->samplerate_index]:
                                        ff_swb_offset_1024[s->samplerate_index];
            ics->tns_max_bands      = wi[ch].window_type[0] == EIGHT_SHORT_SEQUENCE ?
                                        ff_tns_max_bands_128 [s->samplerate_index]:
                                        ff_tns_max_bands_1024[s->samplerate_index];
            clip_avoidance_factor = 0.0f;
            for (w = 0; w < ics->num_windows; w++)
                ics->group_len[w] = wi[ch].grouping[w];
            for (w = 0; w < ics->num_windows; w++) {
                if (wi[ch].clipping[w] > CLIP_AVOIDANCE_FACTOR) {
                    ics->window_clipping[w] = 1;
                    clip_avoidance_factor = FFMAX(clip_avoidance_factor, wi[ch].clipping[w]);
                } else {
                    ics->window_clipping[w] = 0;
                }
            }
            if (clip_avoidance_factor > CLIP_AVOIDANCE_FACTOR) {
                ics->clip_avoidance_factor = CLIP_AVOIDANCE_FACTOR / clip_avoidance_factor;
            } else {
                ics->clip_avoidance_factor = 1.0f;
            }

            apply_window_and_mdct(s, sce, overlap);

            if (s->options.ltp && s->coder->update_ltp) {
                s->coder->update_ltp(s, sce);
                apply_window[sce->ics.window_sequence[0]](s->fdsp, sce, &sce->ltp_state[0]);
                s->mdct1024.mdct_calc(&s->mdct1024, sce->lcoeffs, sce->ret_buf);
            }

            if (isnan(cpe->ch->coeffs[0])) {
                av_log(avctx, AV_LOG_ERROR, "Input contains NaN\n");
                return AVERROR(EINVAL);
            }
            avoid_clipping(s, sce);
        }
        start_ch += chans;
    }
    if ((ret = ff_alloc_packet2(avctx, avpkt, 8192 * s->channels, 0)) < 0)
        return ret;
    frame_bits = its = 0;
    do {
        init_put_bits(&s->pb, avpkt->data, avpkt->size);

        if ((avctx->frame_number & 0xFF)==1 && !(avctx->flags & AV_CODEC_FLAG_BITEXACT))
            put_bitstream_info(s, LIBAVCODEC_IDENT);
        start_ch = 0;
        target_bits = 0;
        memset(chan_el_counter, 0, sizeof(chan_el_counter));
        for (i = 0; i < s->chan_map[0]; i++) {
            FFPsyWindowInfo* wi = windows + start_ch;
            const float *coeffs[2];
            tag      = s->chan_map[i+1];
            chans    = tag == TYPE_CPE ? 2 : 1;
            cpe      = &s->cpe[i];
            cpe->common_window = 0;
            memset(cpe->is_mask, 0, sizeof(cpe->is_mask));
            memset(cpe->ms_mask, 0, sizeof(cpe->ms_mask));
            put_bits(&s->pb, 3, tag);
            put_bits(&s->pb, 4, chan_el_counter[tag]++);
            for (ch = 0; ch < chans; ch++) {
                sce = &cpe->ch[ch];
                coeffs[ch] = sce->coeffs;
                sce->ics.predictor_present = 0;
                sce->ics.ltp.present = 0;
                memset(sce->ics.ltp.used, 0, sizeof(sce->ics.ltp.used));
                memset(sce->ics.prediction_used, 0, sizeof(sce->ics.prediction_used));
                memset(&sce->tns, 0, sizeof(TemporalNoiseShaping));
                for (w = 0; w < 128; w++)
                    if (sce->band_type[w] > RESERVED_BT)
                        sce->band_type[w] = 0;
            }
            s->psy.bitres.alloc = -1;
            s->psy.bitres.bits = avctx->frame_bits / s->channels;
            s->psy.model->analyze(&s->psy, start_ch, coeffs, wi);
            if (s->psy.bitres.alloc > 0) {
                /* Lambda unused here on purpose, we need to take psy's unscaled allocation */
                target_bits += s->psy.bitres.alloc
                    * (s->lambda / (avctx->global_quality ? avctx->global_quality : 120));
                s->psy.bitres.alloc /= chans;
            }
            s->cur_type = tag;
            for (ch = 0; ch < chans; ch++) {
                s->cur_channel = start_ch + ch;
                if (s->options.pns && s->coder->mark_pns)
                    s->coder->mark_pns(s, avctx, &cpe->ch[ch]);
                s->coder->search_for_quantizers(avctx, s, &cpe->ch[ch], s->lambda);
            }
            if (chans > 1
                && wi[0].window_type[0] == wi[1].window_type[0]
                && wi[0].window_shape   == wi[1].window_shape) {

                cpe->common_window = 1;
                for (w = 0; w < wi[0].num_windows; w++) {
                    if (wi[0].grouping[w] != wi[1].grouping[w]) {
                        cpe->common_window = 0;
                        break;
                    }
                }
            }
            for (ch = 0; ch < chans; ch++) { /* TNS and PNS */
                sce = &cpe->ch[ch];
                s->cur_channel = start_ch + ch;
                if (s->options.tns && s->coder->search_for_tns)
                    s->coder->search_for_tns(s, sce);
                if (s->options.tns && s->coder->apply_tns_filt)
                    s->coder->apply_tns_filt(s, sce);
                if (sce->tns.present)
                    tns_mode = 1;
                if (s->options.pns && s->coder->search_for_pns)
                    s->coder->search_for_pns(s, avctx, sce);
            }
            s->cur_channel = start_ch;
            if (s->options.intensity_stereo) { /* Intensity Stereo */
                if (s->coder->search_for_is)
                    s->coder->search_for_is(s, avctx, cpe);
                if (cpe->is_mode) is_mode = 1;
                apply_intensity_stereo(cpe);
            }
            if (s->options.pred) { /* Prediction */
                for (ch = 0; ch < chans; ch++) {
                    sce = &cpe->ch[ch];
                    s->cur_channel = start_ch + ch;
                    if (s->options.pred && s->coder->search_for_pred)
                        s->coder->search_for_pred(s, sce);
                    if (cpe->ch[ch].ics.predictor_present) pred_mode = 1;
                }
                if (s->coder->adjust_common_pred)
                    s->coder->adjust_common_pred(s, cpe);
                for (ch = 0; ch < chans; ch++) {
                    sce = &cpe->ch[ch];
                    s->cur_channel = start_ch + ch;
                    if (s->options.pred && s->coder->apply_main_pred)
                        s->coder->apply_main_pred(s, sce);
                }
                s->cur_channel = start_ch;
            }
            if (s->options.mid_side) { /* Mid/Side stereo */
                if (s->options.mid_side == -1 && s->coder->search_for_ms)
                    s->coder->search_for_ms(s, cpe);
                else if (cpe->common_window)
                    memset(cpe->ms_mask, 1, sizeof(cpe->ms_mask));
                apply_mid_side_stereo(cpe);
            }
            adjust_frame_information(cpe, chans);
            if (s->options.ltp) { /* LTP */
                for (ch = 0; ch < chans; ch++) {
                    sce = &cpe->ch[ch];
                    s->cur_channel = start_ch + ch;
                    if (s->coder->search_for_ltp)
                        s->coder->search_for_ltp(s, sce, cpe->common_window);
                    if (sce->ics.ltp.present) pred_mode = 1;
                }
                s->cur_channel = start_ch;
                if (s->coder->adjust_common_ltp)
                    s->coder->adjust_common_ltp(s, cpe);
            }
            if (chans == 2) {
                put_bits(&s->pb, 1, cpe->common_window);
                if (cpe->common_window) {
                    put_ics_info(s, &cpe->ch[0].ics);
                    if (s->coder->encode_main_pred)
                        s->coder->encode_main_pred(s, &cpe->ch[0]);
                    if (s->coder->encode_ltp_info)
                        s->coder->encode_ltp_info(s, &cpe->ch[0], 1);
                    encode_ms_info(&s->pb, cpe);
                    if (cpe->ms_mode) ms_mode = 1;
                }
            }
            for (ch = 0; ch < chans; ch++) {
                s->cur_channel = start_ch + ch;
                encode_individual_channel(avctx, s, &cpe->ch[ch], cpe->common_window);
            }
            start_ch += chans;
        }

        if (avctx->flags & CODEC_FLAG_QSCALE) {
            /* When using a constant Q-scale, don't mess with lambda */
            break;
        }

        /* rate control stuff
         * allow between the nominal bitrate, and what psy's bit reservoir says to target
         * but drift towards the nominal bitrate always
         */
        frame_bits = put_bits_count(&s->pb);
        rate_bits = avctx->bit_rate * 1024 / avctx->sample_rate;
        rate_bits = FFMIN(rate_bits, 6144 * s->channels - 3);
        too_many_bits = FFMAX(target_bits, rate_bits);
        too_many_bits = FFMIN(too_many_bits, 6144 * s->channels - 3);
        too_few_bits = FFMIN(FFMAX(rate_bits - rate_bits/4, target_bits), too_many_bits);

        /* When using ABR, be strict (but only for increasing) */
        too_few_bits = too_few_bits - too_few_bits/8;
        too_many_bits = too_many_bits + too_many_bits/2;

        if (   its == 0 /* for steady-state Q-scale tracking */
            || (its < 5 && (frame_bits < too_few_bits || frame_bits > too_many_bits))
            || frame_bits >= 6144 * s->channels - 3  )
        {
            float ratio = ((float)rate_bits) / frame_bits;

            if (frame_bits >= too_few_bits && frame_bits <= too_many_bits) {
                /*
                 * This path is for steady-state Q-scale tracking
                 * When frame bits fall within the stable range, we still need to adjust
                 * lambda to maintain it like so in a stable fashion (large jumps in lambda
                 * create artifacts and should be avoided), but slowly
                 */
                ratio = sqrtf(sqrtf(ratio));
                ratio = av_clipf(ratio, 0.9f, 1.1f);
            } else {
                /* Not so fast though */
                ratio = sqrtf(ratio);
            }
            s->lambda = FFMIN(s->lambda * ratio, 65536.f);

            /* Keep iterating if we must reduce and lambda is in the sky */
            if (ratio > 0.9f && ratio < 1.1f) {
                break;
            } else {
                if (is_mode || ms_mode || tns_mode || pred_mode) {
                    for (i = 0; i < s->chan_map[0]; i++) {
                        // Must restore coeffs
                        chans = tag == TYPE_CPE ? 2 : 1;
                        cpe = &s->cpe[i];
                        for (ch = 0; ch < chans; ch++)
                            memcpy(cpe->ch[ch].coeffs, cpe->ch[ch].pcoeffs, sizeof(cpe->ch[ch].coeffs));
                    }
                }
                its++;
            }
        } else {
            break;
        }
    } while (1);

    if (s->options.ltp && s->coder->ltp_insert_new_frame)
        s->coder->ltp_insert_new_frame(s);

    put_bits(&s->pb, 3, TYPE_END);
    flush_put_bits(&s->pb);
    avctx->frame_bits = put_bits_count(&s->pb);
    s->lambda_sum += s->lambda;
    s->lambda_count++;

    if (!frame)
        s->last_frame++;

    ff_af_queue_remove(&s->afq, avctx->frame_size, &avpkt->pts,
                       &avpkt->duration);

    avpkt->size = put_bits_count(&s->pb) >> 3;
    *got_packet_ptr = 1;
    return 0;
}

static av_cold int aac_encode_end(AVCodecContext *avctx)
{
    AACEncContext *s = avctx->priv_data;

    av_log(avctx, AV_LOG_INFO, "Qavg: %.3f\n", s->lambda_sum / s->lambda_count);

    ff_mdct_end(&s->mdct1024);
    ff_mdct_end(&s->mdct128);
    ff_psy_end(&s->psy);
    ff_lpc_end(&s->lpc);
    if (s->psypp)
        ff_psy_preprocess_end(s->psypp);
    av_freep(&s->buffer.samples);
    av_freep(&s->cpe);
    av_freep(&s->fdsp);
    ff_af_queue_close(&s->afq);
    return 0;
}

static av_cold int dsp_init(AVCodecContext *avctx, AACEncContext *s)
{
    int ret = 0;

    s->fdsp = avpriv_float_dsp_alloc(avctx->flags & AV_CODEC_FLAG_BITEXACT);
    if (!s->fdsp)
        return AVERROR(ENOMEM);

    // window init
    ff_kbd_window_init(ff_aac_kbd_long_1024, 4.0, 1024);
    ff_kbd_window_init(ff_aac_kbd_short_128, 6.0, 128);
    ff_init_ff_sine_windows(10);
    ff_init_ff_sine_windows(7);

    if ((ret = ff_mdct_init(&s->mdct1024, 11, 0, 32768.0)) < 0)
        return ret;
    if ((ret = ff_mdct_init(&s->mdct128,   8, 0, 32768.0)) < 0)
        return ret;

    return 0;
}

static av_cold int alloc_buffers(AVCodecContext *avctx, AACEncContext *s)
{
    int ch;
    FF_ALLOCZ_ARRAY_OR_GOTO(avctx, s->buffer.samples, s->channels, 3 * 1024 * sizeof(s->buffer.samples[0]), alloc_fail);
    FF_ALLOCZ_ARRAY_OR_GOTO(avctx, s->cpe, s->chan_map[0], sizeof(ChannelElement), alloc_fail);
    FF_ALLOCZ_OR_GOTO(avctx, avctx->extradata, 5 + AV_INPUT_BUFFER_PADDING_SIZE, alloc_fail);

    for(ch = 0; ch < s->channels; ch++)
        s->planar_samples[ch] = s->buffer.samples + 3 * 1024 * ch;

    return 0;
alloc_fail:
    return AVERROR(ENOMEM);
}

static av_cold void aac_encode_init_tables(void)
{
    ff_aac_tableinit();
}

static av_cold int aac_encode_init(AVCodecContext *avctx)
{
    AACEncContext *s = avctx->priv_data;
    int i, ret = 0;
    const uint8_t *sizes[2];
    uint8_t grouping[AAC_MAX_CHANNELS];
    int lengths[2];

    s->channels = avctx->channels;
    s->chan_map = aac_chan_configs[s->channels-1];
    s->random_state = 0x1f2e3d4c;
    s->lambda = avctx->global_quality > 0 ? avctx->global_quality : 120;
    avctx->extradata_size = 5;
    avctx->frame_size = 1024;
    avctx->initial_padding = 1024;
    avctx->bit_rate = (int)FFMIN(
        6144 * s->channels / 1024.0 * avctx->sample_rate,
        avctx->bit_rate);
    avctx->profile = avctx->profile == FF_PROFILE_UNKNOWN ? FF_PROFILE_AAC_LOW :
                     avctx->profile;

    for (i = 0; i < 16; i++)
        if (avctx->sample_rate == avpriv_mpeg4audio_sample_rates[i])
            break;
    s->samplerate_index = i;

    ERROR_IF(s->samplerate_index == 16 ||
             s->samplerate_index >= ff_aac_swb_size_1024_len ||
             s->samplerate_index >= ff_aac_swb_size_128_len,
             "Unsupported sample rate %d\n", avctx->sample_rate);
    ERROR_IF(s->channels > AAC_MAX_CHANNELS || s->channels == 7,
             "Unsupported number of channels: %d\n", s->channels);
<<<<<<< HEAD
    WARN_IF(1024.0 * avctx->bit_rate / avctx->sample_rate > 6144 * s->channels,
             "Too many bits per frame requested, clamping to max\n");
=======
    ERROR_IF(avctx->profile != FF_PROFILE_UNKNOWN && avctx->profile != FF_PROFILE_AAC_LOW,
             "Unsupported profile %d\n", avctx->profile);
    ERROR_IF(1024.0 * avctx->bit_rate / avctx->sample_rate > 6144 * s->channels,
             "Too many bits %f > %d per frame requested\n",
             1024.0 * avctx->bit_rate / avctx->sample_rate,
             6144 * s->channels);

    s->samplerate_index = i;
>>>>>>> b805482b

    for (i = 0; i < FF_ARRAY_ELEMS(aacenc_profiles); i++)
        if (avctx->profile == aacenc_profiles[i])
            break;
    ERROR_IF(i == FF_ARRAY_ELEMS(aacenc_profiles),
             "Unsupported encoding profile: %d\n", avctx->profile);
    if (avctx->profile == FF_PROFILE_MPEG2_AAC_LOW) {
        avctx->profile = FF_PROFILE_AAC_LOW;
        ERROR_IF(s->options.pred,
                 "Main prediction unavailable in the \"mpeg2_aac_low\" profile\n");
        ERROR_IF(s->options.ltp,
                 "LTP prediction unavailable in the \"mpeg2_aac_low\" profile\n");
        WARN_IF(s->options.pns,
                "PNS unavailable in the \"mpeg2_aac_low\" profile, turning off\n");
        s->options.pns = 0;
    } else if (avctx->profile == FF_PROFILE_AAC_LTP) {
        s->options.ltp = 1;
        ERROR_IF(s->options.pred,
                 "Main prediction unavailable in the \"aac_ltp\" profile\n");
    } else if (avctx->profile == FF_PROFILE_AAC_MAIN) {
        s->options.pred = 1;
        ERROR_IF(s->options.ltp,
                 "LTP prediction unavailable in the \"aac_main\" profile\n");
    } else if (s->options.ltp) {
        avctx->profile = FF_PROFILE_AAC_LTP;
        WARN_IF(1,
                "Chainging profile to \"aac_ltp\"\n");
        ERROR_IF(s->options.pred,
                 "Main prediction unavailable in the \"aac_ltp\" profile\n");
    } else if (s->options.pred) {
        avctx->profile = FF_PROFILE_AAC_MAIN;
        WARN_IF(1,
                "Chainging profile to \"aac_main\"\n");
        ERROR_IF(s->options.ltp,
                 "LTP prediction unavailable in the \"aac_main\" profile\n");
    }
    s->profile = avctx->profile;
    s->coder = &ff_aac_coders[s->options.coder];

    if (s->options.coder != AAC_CODER_TWOLOOP) {
        ERROR_IF(avctx->strict_std_compliance > FF_COMPLIANCE_EXPERIMENTAL,
                 "Coders other than twoloop require -strict -2 and some may be removed in the future\n");
        WARN_IF(s->options.coder == AAC_CODER_FAAC,
                "The FAAC-like coder will be removed in the near future, please use twoloop!\n");
        s->options.intensity_stereo = 0;
        s->options.pns = 0;
    }

    if ((ret = dsp_init(avctx, s)) < 0)
        goto fail;

    if ((ret = alloc_buffers(avctx, s)) < 0)
        goto fail;

    put_audio_specific_config(avctx);

    sizes[0]   = ff_aac_swb_size_1024[s->samplerate_index];
    sizes[1]   = ff_aac_swb_size_128[s->samplerate_index];
    lengths[0] = ff_aac_num_swb_1024[s->samplerate_index];
    lengths[1] = ff_aac_num_swb_128[s->samplerate_index];
    for (i = 0; i < s->chan_map[0]; i++)
        grouping[i] = s->chan_map[i + 1] == TYPE_CPE;
    if ((ret = ff_psy_init(&s->psy, avctx, 2, sizes, lengths,
                           s->chan_map[0], grouping)) < 0)
        goto fail;
    s->psypp = ff_psy_preprocess_init(avctx);
    ff_lpc_init(&s->lpc, 2*avctx->frame_size, TNS_MAX_ORDER, FF_LPC_TYPE_LEVINSON);

    if (HAVE_MIPSDSP)
        ff_aac_coder_init_mips(s);

    if ((ret = ff_thread_once(&aac_table_init, &aac_encode_init_tables)) != 0)
        return AVERROR_UNKNOWN;

    ff_af_queue_init(avctx, &s->afq);

    return 0;
fail:
    aac_encode_end(avctx);
    return ret;
}

#define AACENC_FLAGS AV_OPT_FLAG_ENCODING_PARAM | AV_OPT_FLAG_AUDIO_PARAM
static const AVOption aacenc_options[] = {
    {"aac_coder", "Coding algorithm", offsetof(AACEncContext, options.coder), AV_OPT_TYPE_INT, {.i64 = AAC_CODER_TWOLOOP}, -1, AAC_CODER_NB-1, AACENC_FLAGS, "coder"},
        {"faac",     "FAAC-inspired method",      0, AV_OPT_TYPE_CONST, {.i64 = AAC_CODER_FAAC},    INT_MIN, INT_MAX, AACENC_FLAGS, "coder"},
        {"anmr",     "ANMR method",               0, AV_OPT_TYPE_CONST, {.i64 = AAC_CODER_ANMR},    INT_MIN, INT_MAX, AACENC_FLAGS, "coder"},
        {"twoloop",  "Two loop searching method", 0, AV_OPT_TYPE_CONST, {.i64 = AAC_CODER_TWOLOOP}, INT_MIN, INT_MAX, AACENC_FLAGS, "coder"},
        {"fast",     "Constant quantizer",        0, AV_OPT_TYPE_CONST, {.i64 = AAC_CODER_FAST},    INT_MIN, INT_MAX, AACENC_FLAGS, "coder"},
    {"aac_ms", "Force M/S stereo coding", offsetof(AACEncContext, options.mid_side), AV_OPT_TYPE_BOOL, {.i64 = -1}, -1, 1, AACENC_FLAGS},
    {"aac_is", "Intensity stereo coding", offsetof(AACEncContext, options.intensity_stereo), AV_OPT_TYPE_BOOL, {.i64 = 1}, -1, 1, AACENC_FLAGS},
    {"aac_pns", "Perceptual noise substitution", offsetof(AACEncContext, options.pns), AV_OPT_TYPE_BOOL, {.i64 = 1}, -1, 1, AACENC_FLAGS},
    {"aac_tns", "Temporal noise shaping", offsetof(AACEncContext, options.tns), AV_OPT_TYPE_BOOL, {.i64 = 1}, -1, 1, AACENC_FLAGS},
    {"aac_ltp", "Long term prediction", offsetof(AACEncContext, options.ltp), AV_OPT_TYPE_BOOL, {.i64 = 0}, -1, 1, AACENC_FLAGS},
    {"aac_pred", "AAC-Main prediction", offsetof(AACEncContext, options.pred), AV_OPT_TYPE_BOOL, {.i64 = 0}, -1, 1, AACENC_FLAGS},
    {NULL}
};

static const AVClass aacenc_class = {
    "AAC encoder",
    av_default_item_name,
    aacenc_options,
    LIBAVUTIL_VERSION_INT,
};

AVCodec ff_aac_encoder = {
    .name           = "aac",
    .long_name      = NULL_IF_CONFIG_SMALL("AAC (Advanced Audio Coding)"),
    .type           = AVMEDIA_TYPE_AUDIO,
    .id             = AV_CODEC_ID_AAC,
    .priv_data_size = sizeof(AACEncContext),
    .init           = aac_encode_init,
    .encode2        = aac_encode_frame,
    .close          = aac_encode_end,
    .supported_samplerates = mpeg4audio_sample_rates,
    .caps_internal  = FF_CODEC_CAP_INIT_THREADSAFE,
    .capabilities   = AV_CODEC_CAP_SMALL_LAST_FRAME | AV_CODEC_CAP_DELAY,
    .sample_fmts    = (const enum AVSampleFormat[]){ AV_SAMPLE_FMT_FLTP,
                                                     AV_SAMPLE_FMT_NONE },
    .priv_class     = &aacenc_class,
};<|MERGE_RESOLUTION|>--- conflicted
+++ resolved
@@ -925,19 +925,10 @@
              "Unsupported sample rate %d\n", avctx->sample_rate);
     ERROR_IF(s->channels > AAC_MAX_CHANNELS || s->channels == 7,
              "Unsupported number of channels: %d\n", s->channels);
-<<<<<<< HEAD
     WARN_IF(1024.0 * avctx->bit_rate / avctx->sample_rate > 6144 * s->channels,
-             "Too many bits per frame requested, clamping to max\n");
-=======
-    ERROR_IF(avctx->profile != FF_PROFILE_UNKNOWN && avctx->profile != FF_PROFILE_AAC_LOW,
-             "Unsupported profile %d\n", avctx->profile);
-    ERROR_IF(1024.0 * avctx->bit_rate / avctx->sample_rate > 6144 * s->channels,
-             "Too many bits %f > %d per frame requested\n",
+             "Too many bits %f > %d per frame requested, clamping to max\n",
              1024.0 * avctx->bit_rate / avctx->sample_rate,
              6144 * s->channels);
-
-    s->samplerate_index = i;
->>>>>>> b805482b
 
     for (i = 0; i < FF_ARRAY_ELEMS(aacenc_profiles); i++)
         if (avctx->profile == aacenc_profiles[i])

/*
 * H.26L/H.264/AVC/JVT/14496-10/... decoder
 * Copyright (c) 2003 Michael Niedermayer <michaelni@gmx.at>
 *
 * This file is part of FFmpeg.
 *
 * FFmpeg is free software; you can redistribute it and/or
 * modify it under the terms of the GNU Lesser General Public
 * License as published by the Free Software Foundation; either
 * version 2.1 of the License, or (at your option) any later version.
 *
 * FFmpeg is distributed in the hope that it will be useful,
 * but WITHOUT ANY WARRANTY; without even the implied warranty of
 * MERCHANTABILITY or FITNESS FOR A PARTICULAR PURPOSE.  See the GNU
 * Lesser General Public License for more details.
 *
 * You should have received a copy of the GNU Lesser General Public
 * License along with FFmpeg; if not, write to the Free Software
 * Foundation, Inc., 51 Franklin Street, Fifth Floor, Boston, MA 02110-1301 USA
 */

/**
 * @file
 * H.264 / AVC / MPEG4 part10 codec.
 * @author Michael Niedermayer <michaelni@gmx.at>
 */

#include "libavutil/avassert.h"
#include "libavutil/imgutils.h"
#include "libavutil/timer.h"
#include "internal.h"
#include "cabac.h"
#include "cabac_functions.h"
#include "error_resilience.h"
#include "avcodec.h"
#include "h264.h"
#include "h264data.h"
#include "h264chroma.h"
#include "h264_mvpred.h"
#include "golomb.h"
#include "mathops.h"
#include "mpegutils.h"
#include "rectangle.h"
#include "thread.h"
#include "vdpau_internal.h"

void ff_h264_unref_picture(H264Context *h, H264Picture *pic)
{
    int off = offsetof(H264Picture, tf) + sizeof(pic->tf);
    int i;

    if (!pic->f.buf[0])
        return;

    ff_thread_release_buffer(h->avctx, &pic->tf);
    av_buffer_unref(&pic->hwaccel_priv_buf);

    av_buffer_unref(&pic->qscale_table_buf);
    av_buffer_unref(&pic->mb_type_buf);
    for (i = 0; i < 2; i++) {
        av_buffer_unref(&pic->motion_val_buf[i]);
        av_buffer_unref(&pic->ref_index_buf[i]);
    }

    memset((uint8_t*)pic + off, 0, sizeof(*pic) - off);
}

int ff_h264_ref_picture(H264Context *h, H264Picture *dst, H264Picture *src)
{
    int ret, i;

    av_assert0(!dst->f.buf[0]);
    av_assert0(src->f.buf[0]);

    src->tf.f = &src->f;
    dst->tf.f = &dst->f;
    ret = ff_thread_ref_frame(&dst->tf, &src->tf);
    if (ret < 0)
        goto fail;

    dst->qscale_table_buf = av_buffer_ref(src->qscale_table_buf);
    dst->mb_type_buf      = av_buffer_ref(src->mb_type_buf);
    if (!dst->qscale_table_buf || !dst->mb_type_buf)
        goto fail;
    dst->qscale_table = src->qscale_table;
    dst->mb_type      = src->mb_type;

    for (i = 0; i < 2; i++) {
        dst->motion_val_buf[i] = av_buffer_ref(src->motion_val_buf[i]);
        dst->ref_index_buf[i]  = av_buffer_ref(src->ref_index_buf[i]);
        if (!dst->motion_val_buf[i] || !dst->ref_index_buf[i])
            goto fail;
        dst->motion_val[i] = src->motion_val[i];
        dst->ref_index[i]  = src->ref_index[i];
    }

    if (src->hwaccel_picture_private) {
        dst->hwaccel_priv_buf = av_buffer_ref(src->hwaccel_priv_buf);
        if (!dst->hwaccel_priv_buf)
            goto fail;
        dst->hwaccel_picture_private = dst->hwaccel_priv_buf->data;
    }

    for (i = 0; i < 2; i++)
        dst->field_poc[i] = src->field_poc[i];

    memcpy(dst->ref_poc,   src->ref_poc,   sizeof(src->ref_poc));
    memcpy(dst->ref_count, src->ref_count, sizeof(src->ref_count));

    dst->poc           = src->poc;
    dst->frame_num     = src->frame_num;
    dst->mmco_reset    = src->mmco_reset;
    dst->pic_id        = src->pic_id;
    dst->long_ref      = src->long_ref;
    dst->mbaff         = src->mbaff;
    dst->field_picture = src->field_picture;
    dst->needs_realloc = src->needs_realloc;
    dst->reference     = src->reference;
    dst->crop          = src->crop;
    dst->crop_left     = src->crop_left;
    dst->crop_top      = src->crop_top;
    dst->recovered     = src->recovered;
    dst->invalid_gap   = src->invalid_gap;
    dst->sei_recovery_frame_cnt = src->sei_recovery_frame_cnt;

    return 0;
fail:
    ff_h264_unref_picture(h, dst);
    return ret;
}

void ff_h264_set_erpic(ERPicture *dst, H264Picture *src)
{
#if CONFIG_ERROR_RESILIENCE
    int i;

    memset(dst, 0, sizeof(*dst));

    if (!src)
        return;

    dst->f = &src->f;
    dst->tf = &src->tf;

    for (i = 0; i < 2; i++) {
        dst->motion_val[i] = src->motion_val[i];
        dst->ref_index[i] = src->ref_index[i];
    }

    dst->mb_type = src->mb_type;
    dst->field_picture = src->field_picture;
#endif /* CONFIG_ERROR_RESILIENCE */
}

int ff_h264_field_end(H264Context *h, H264SliceContext *sl, int in_setup)
{
    AVCodecContext *const avctx = h->avctx;
    int err = 0;
    h->mb_y = 0;

    if (CONFIG_H264_VDPAU_DECODER &&
        h->avctx->codec->capabilities & CODEC_CAP_HWACCEL_VDPAU)
        ff_vdpau_h264_set_reference_frames(h);

    if (in_setup || !(avctx->active_thread_type & FF_THREAD_FRAME)) {
        if (!h->droppable) {
            err = ff_h264_execute_ref_pic_marking(h, h->mmco, h->mmco_index);
            h->prev_poc_msb = h->poc_msb;
            h->prev_poc_lsb = h->poc_lsb;
        }
        h->prev_frame_num_offset = h->frame_num_offset;
        h->prev_frame_num        = h->frame_num;
        h->outputed_poc          = h->next_outputed_poc;
    }

    if (avctx->hwaccel) {
        if (avctx->hwaccel->end_frame(avctx) < 0)
            av_log(avctx, AV_LOG_ERROR,
                   "hardware accelerator failed to decode picture\n");
    }

    if (CONFIG_H264_VDPAU_DECODER &&
        h->avctx->codec->capabilities & CODEC_CAP_HWACCEL_VDPAU)
        ff_vdpau_h264_picture_complete(h);

#if CONFIG_ERROR_RESILIENCE
    /*
     * FIXME: Error handling code does not seem to support interlaced
     * when slices span multiple rows
     * The ff_er_add_slice calls don't work right for bottom
     * fields; they cause massive erroneous error concealing
     * Error marking covers both fields (top and bottom).
     * This causes a mismatched s->error_count
     * and a bad error table. Further, the error count goes to
     * INT_MAX when called for bottom field, because mb_y is
     * past end by one (callers fault) and resync_mb_y != 0
     * causes problems for the first MB line, too.
     */
<<<<<<< HEAD
    if (!FIELD_PICTURE(h) && h->current_slice && !h->sps.new) {
        int use_last_pic = h->last_pic_for_ec.f.buf[0] && !sl->ref_count[0];

        ff_h264_set_erpic(&sl->er.cur_pic, h->cur_pic_ptr);

        if (use_last_pic) {
            ff_h264_set_erpic(&sl->er.last_pic, &h->last_pic_for_ec);
            COPY_PICTURE(&sl->ref_list[0][0], &h->last_pic_for_ec);
        } else if (sl->ref_count[0]) {
            ff_h264_set_erpic(&sl->er.last_pic, &sl->ref_list[0][0]);
        } else
            ff_h264_set_erpic(&sl->er.last_pic, NULL);

        if (sl->ref_count[1])
            ff_h264_set_erpic(&sl->er.next_pic, &sl->ref_list[1][0]);

        sl->er.ref_count = sl->ref_count[0];

=======
    if (!FIELD_PICTURE(h)) {
        h264_set_erpic(&sl->er.cur_pic, h->cur_pic_ptr);
        h264_set_erpic(&sl->er.last_pic,
                       sl->ref_count[0] ? sl->ref_list[0][0].parent : NULL);
        h264_set_erpic(&sl->er.next_pic,
                       sl->ref_count[1] ? sl->ref_list[1][0].parent : NULL);
>>>>>>> a12d3188
        ff_er_frame_end(&sl->er);
        if (use_last_pic)
            memset(&sl->ref_list[0][0], 0, sizeof(h->last_pic_for_ec));
    }
#endif /* CONFIG_ERROR_RESILIENCE */

    if (!in_setup && !h->droppable)
        ff_thread_report_progress(&h->cur_pic_ptr->tf, INT_MAX,
                                  h->picture_structure == PICT_BOTTOM_FIELD);
    emms_c();

    h->current_slice = 0;

    return err;
}<|MERGE_RESOLUTION|>--- conflicted
+++ resolved
@@ -196,7 +196,6 @@
      * past end by one (callers fault) and resync_mb_y != 0
      * causes problems for the first MB line, too.
      */
-<<<<<<< HEAD
     if (!FIELD_PICTURE(h) && h->current_slice && !h->sps.new) {
         int use_last_pic = h->last_pic_for_ec.f.buf[0] && !sl->ref_count[0];
 
@@ -204,28 +203,23 @@
 
         if (use_last_pic) {
             ff_h264_set_erpic(&sl->er.last_pic, &h->last_pic_for_ec);
-            COPY_PICTURE(&sl->ref_list[0][0], &h->last_pic_for_ec);
+            sl->ref_list[0][0].parent = &h->last_pic_for_ec;
+            memcpy(sl->ref_list[0][0].data, h->last_pic_for_ec.f.data, sizeof(sl->ref_list[0][0].data));
+            memcpy(sl->ref_list[0][0].linesize, h->last_pic_for_ec.f.linesize, sizeof(sl->ref_list[0][0].linesize));
+            sl->ref_list[0][0].reference = h->last_pic_for_ec.reference;
         } else if (sl->ref_count[0]) {
-            ff_h264_set_erpic(&sl->er.last_pic, &sl->ref_list[0][0]);
+            ff_h264_set_erpic(&sl->er.last_pic, sl->ref_list[0][0].parent);
         } else
             ff_h264_set_erpic(&sl->er.last_pic, NULL);
 
         if (sl->ref_count[1])
-            ff_h264_set_erpic(&sl->er.next_pic, &sl->ref_list[1][0]);
+            ff_h264_set_erpic(&sl->er.next_pic, sl->ref_list[1][0].parent);
 
         sl->er.ref_count = sl->ref_count[0];
 
-=======
-    if (!FIELD_PICTURE(h)) {
-        h264_set_erpic(&sl->er.cur_pic, h->cur_pic_ptr);
-        h264_set_erpic(&sl->er.last_pic,
-                       sl->ref_count[0] ? sl->ref_list[0][0].parent : NULL);
-        h264_set_erpic(&sl->er.next_pic,
-                       sl->ref_count[1] ? sl->ref_list[1][0].parent : NULL);
->>>>>>> a12d3188
         ff_er_frame_end(&sl->er);
         if (use_last_pic)
-            memset(&sl->ref_list[0][0], 0, sizeof(h->last_pic_for_ec));
+            memset(&sl->ref_list[0][0], 0, sizeof(sl->ref_list[0][0]));
     }
 #endif /* CONFIG_ERROR_RESILIENCE */
 

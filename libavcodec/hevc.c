/*
 * HEVC video Decoder
 *
 * Copyright (C) 2012 - 2013 Guillaume Martres
 * Copyright (C) 2012 - 2013 Mickael Raulet
 * Copyright (C) 2012 - 2013 Gildas Cocherel
 * Copyright (C) 2012 - 2013 Wassim Hamidouche
 *
 * This file is part of FFmpeg.
 *
 * FFmpeg is free software; you can redistribute it and/or
 * modify it under the terms of the GNU Lesser General Public
 * License as published by the Free Software Foundation; either
 * version 2.1 of the License, or (at your option) any later version.
 *
 * FFmpeg is distributed in the hope that it will be useful,
 * but WITHOUT ANY WARRANTY; without even the implied warranty of
 * MERCHANTABILITY or FITNESS FOR A PARTICULAR PURPOSE.  See the GNU
 * Lesser General Public License for more details.
 *
 * You should have received a copy of the GNU Lesser General Public
 * License along with FFmpeg; if not, write to the Free Software
 * Foundation, Inc., 51 Franklin Street, Fifth Floor, Boston, MA 02110-1301 USA
 */

#include "libavutil/atomic.h"
#include "libavutil/attributes.h"
#include "libavutil/common.h"
#include "libavutil/display.h"
#include "libavutil/internal.h"
#include "libavutil/md5.h"
#include "libavutil/opt.h"
#include "libavutil/pixdesc.h"
#include "libavutil/stereo3d.h"

#include "bswapdsp.h"
#include "bytestream.h"
#include "cabac_functions.h"
#include "golomb.h"
#include "hevc.h"
#include "profiles.h"

const uint8_t ff_hevc_pel_weight[65] = { [2] = 0, [4] = 1, [6] = 2, [8] = 3, [12] = 4, [16] = 5, [24] = 6, [32] = 7, [48] = 8, [64] = 9 };

/**
 * NOTE: Each function hls_foo correspond to the function foo in the
 * specification (HLS stands for High Level Syntax).
 */

/**
 * Section 5.7
 */

/* free everything allocated  by pic_arrays_init() */
static void pic_arrays_free(HEVCContext *s)
{
    av_freep(&s->sao);
    av_freep(&s->deblock);

    av_freep(&s->skip_flag);
    av_freep(&s->tab_ct_depth);

    av_freep(&s->tab_ipm);
    av_freep(&s->cbf_luma);
    av_freep(&s->is_pcm);

    av_freep(&s->qp_y_tab);
    av_freep(&s->tab_slice_address);
    av_freep(&s->filter_slice_edges);

    av_freep(&s->horizontal_bs);
    av_freep(&s->vertical_bs);

    av_freep(&s->sh.entry_point_offset);
    av_freep(&s->sh.size);
    av_freep(&s->sh.offset);

    av_buffer_pool_uninit(&s->tab_mvf_pool);
    av_buffer_pool_uninit(&s->rpl_tab_pool);
}

/* allocate arrays that depend on frame dimensions */
static int pic_arrays_init(HEVCContext *s, const HEVCSPS *sps)
{
    int log2_min_cb_size = sps->log2_min_cb_size;
    int width            = sps->width;
    int height           = sps->height;
    int pic_size_in_ctb  = ((width  >> log2_min_cb_size) + 1) *
                           ((height >> log2_min_cb_size) + 1);
    int ctb_count        = sps->ctb_width * sps->ctb_height;
    int min_pu_size      = sps->min_pu_width * sps->min_pu_height;

    s->bs_width  = (width  >> 2) + 1;
    s->bs_height = (height >> 2) + 1;

    s->sao           = av_mallocz_array(ctb_count, sizeof(*s->sao));
    s->deblock       = av_mallocz_array(ctb_count, sizeof(*s->deblock));
    if (!s->sao || !s->deblock)
        goto fail;

    s->skip_flag    = av_malloc_array(sps->min_cb_height, sps->min_cb_width);
    s->tab_ct_depth = av_malloc_array(sps->min_cb_height, sps->min_cb_width);
    if (!s->skip_flag || !s->tab_ct_depth)
        goto fail;

    s->cbf_luma = av_malloc_array(sps->min_tb_width, sps->min_tb_height);
    s->tab_ipm  = av_mallocz(min_pu_size);
    s->is_pcm   = av_malloc_array(sps->min_pu_width + 1, sps->min_pu_height + 1);
    if (!s->tab_ipm || !s->cbf_luma || !s->is_pcm)
        goto fail;

    s->filter_slice_edges = av_mallocz(ctb_count);
    s->tab_slice_address  = av_malloc_array(pic_size_in_ctb,
                                      sizeof(*s->tab_slice_address));
    s->qp_y_tab           = av_malloc_array(pic_size_in_ctb,
                                      sizeof(*s->qp_y_tab));
    if (!s->qp_y_tab || !s->filter_slice_edges || !s->tab_slice_address)
        goto fail;

    s->horizontal_bs = av_mallocz_array(s->bs_width, s->bs_height);
    s->vertical_bs   = av_mallocz_array(s->bs_width, s->bs_height);
    if (!s->horizontal_bs || !s->vertical_bs)
        goto fail;

    s->tab_mvf_pool = av_buffer_pool_init(min_pu_size * sizeof(MvField),
                                          av_buffer_allocz);
    s->rpl_tab_pool = av_buffer_pool_init(ctb_count * sizeof(RefPicListTab),
                                          av_buffer_allocz);
    if (!s->tab_mvf_pool || !s->rpl_tab_pool)
        goto fail;

    return 0;

fail:
    pic_arrays_free(s);
    return AVERROR(ENOMEM);
}

static void pred_weight_table(HEVCContext *s, GetBitContext *gb)
{
    int i = 0;
    int j = 0;
    uint8_t luma_weight_l0_flag[16];
    uint8_t chroma_weight_l0_flag[16];
    uint8_t luma_weight_l1_flag[16];
    uint8_t chroma_weight_l1_flag[16];
    int luma_log2_weight_denom;

    luma_log2_weight_denom = get_ue_golomb_long(gb);
    if (luma_log2_weight_denom < 0 || luma_log2_weight_denom > 7)
        av_log(s->avctx, AV_LOG_ERROR, "luma_log2_weight_denom %d is invalid\n", luma_log2_weight_denom);
    s->sh.luma_log2_weight_denom = av_clip_uintp2(luma_log2_weight_denom, 3);
    if (s->ps.sps->chroma_format_idc != 0) {
        int delta = get_se_golomb(gb);
        s->sh.chroma_log2_weight_denom = av_clip_uintp2(s->sh.luma_log2_weight_denom + delta, 3);
    }

    for (i = 0; i < s->sh.nb_refs[L0]; i++) {
        luma_weight_l0_flag[i] = get_bits1(gb);
        if (!luma_weight_l0_flag[i]) {
            s->sh.luma_weight_l0[i] = 1 << s->sh.luma_log2_weight_denom;
            s->sh.luma_offset_l0[i] = 0;
        }
    }
    if (s->ps.sps->chroma_format_idc != 0) {
        for (i = 0; i < s->sh.nb_refs[L0]; i++)
            chroma_weight_l0_flag[i] = get_bits1(gb);
    } else {
        for (i = 0; i < s->sh.nb_refs[L0]; i++)
            chroma_weight_l0_flag[i] = 0;
    }
    for (i = 0; i < s->sh.nb_refs[L0]; i++) {
        if (luma_weight_l0_flag[i]) {
            int delta_luma_weight_l0 = get_se_golomb(gb);
            s->sh.luma_weight_l0[i] = (1 << s->sh.luma_log2_weight_denom) + delta_luma_weight_l0;
            s->sh.luma_offset_l0[i] = get_se_golomb(gb);
        }
        if (chroma_weight_l0_flag[i]) {
            for (j = 0; j < 2; j++) {
                int delta_chroma_weight_l0 = get_se_golomb(gb);
                int delta_chroma_offset_l0 = get_se_golomb(gb);
                s->sh.chroma_weight_l0[i][j] = (1 << s->sh.chroma_log2_weight_denom) + delta_chroma_weight_l0;
                s->sh.chroma_offset_l0[i][j] = av_clip((delta_chroma_offset_l0 - ((128 * s->sh.chroma_weight_l0[i][j])
                                                                                    >> s->sh.chroma_log2_weight_denom) + 128), -128, 127);
            }
        } else {
            s->sh.chroma_weight_l0[i][0] = 1 << s->sh.chroma_log2_weight_denom;
            s->sh.chroma_offset_l0[i][0] = 0;
            s->sh.chroma_weight_l0[i][1] = 1 << s->sh.chroma_log2_weight_denom;
            s->sh.chroma_offset_l0[i][1] = 0;
        }
    }
    if (s->sh.slice_type == B_SLICE) {
        for (i = 0; i < s->sh.nb_refs[L1]; i++) {
            luma_weight_l1_flag[i] = get_bits1(gb);
            if (!luma_weight_l1_flag[i]) {
                s->sh.luma_weight_l1[i] = 1 << s->sh.luma_log2_weight_denom;
                s->sh.luma_offset_l1[i] = 0;
            }
        }
        if (s->ps.sps->chroma_format_idc != 0) {
            for (i = 0; i < s->sh.nb_refs[L1]; i++)
                chroma_weight_l1_flag[i] = get_bits1(gb);
        } else {
            for (i = 0; i < s->sh.nb_refs[L1]; i++)
                chroma_weight_l1_flag[i] = 0;
        }
        for (i = 0; i < s->sh.nb_refs[L1]; i++) {
            if (luma_weight_l1_flag[i]) {
                int delta_luma_weight_l1 = get_se_golomb(gb);
                s->sh.luma_weight_l1[i] = (1 << s->sh.luma_log2_weight_denom) + delta_luma_weight_l1;
                s->sh.luma_offset_l1[i] = get_se_golomb(gb);
            }
            if (chroma_weight_l1_flag[i]) {
                for (j = 0; j < 2; j++) {
                    int delta_chroma_weight_l1 = get_se_golomb(gb);
                    int delta_chroma_offset_l1 = get_se_golomb(gb);
                    s->sh.chroma_weight_l1[i][j] = (1 << s->sh.chroma_log2_weight_denom) + delta_chroma_weight_l1;
                    s->sh.chroma_offset_l1[i][j] = av_clip((delta_chroma_offset_l1 - ((128 * s->sh.chroma_weight_l1[i][j])
                                                                                        >> s->sh.chroma_log2_weight_denom) + 128), -128, 127);
                }
            } else {
                s->sh.chroma_weight_l1[i][0] = 1 << s->sh.chroma_log2_weight_denom;
                s->sh.chroma_offset_l1[i][0] = 0;
                s->sh.chroma_weight_l1[i][1] = 1 << s->sh.chroma_log2_weight_denom;
                s->sh.chroma_offset_l1[i][1] = 0;
            }
        }
    }
}

static int decode_lt_rps(HEVCContext *s, LongTermRPS *rps, GetBitContext *gb)
{
    const HEVCSPS *sps = s->ps.sps;
    int max_poc_lsb    = 1 << sps->log2_max_poc_lsb;
    int prev_delta_msb = 0;
    unsigned int nb_sps = 0, nb_sh;
    int i;

    rps->nb_refs = 0;
    if (!sps->long_term_ref_pics_present_flag)
        return 0;

    if (sps->num_long_term_ref_pics_sps > 0)
        nb_sps = get_ue_golomb_long(gb);
    nb_sh = get_ue_golomb_long(gb);

    if (nb_sh + (uint64_t)nb_sps > FF_ARRAY_ELEMS(rps->poc))
        return AVERROR_INVALIDDATA;

    rps->nb_refs = nb_sh + nb_sps;

    for (i = 0; i < rps->nb_refs; i++) {
        uint8_t delta_poc_msb_present;

        if (i < nb_sps) {
            uint8_t lt_idx_sps = 0;

            if (sps->num_long_term_ref_pics_sps > 1)
                lt_idx_sps = get_bits(gb, av_ceil_log2(sps->num_long_term_ref_pics_sps));

            rps->poc[i]  = sps->lt_ref_pic_poc_lsb_sps[lt_idx_sps];
            rps->used[i] = sps->used_by_curr_pic_lt_sps_flag[lt_idx_sps];
        } else {
            rps->poc[i]  = get_bits(gb, sps->log2_max_poc_lsb);
            rps->used[i] = get_bits1(gb);
        }

        delta_poc_msb_present = get_bits1(gb);
        if (delta_poc_msb_present) {
            int delta = get_ue_golomb_long(gb);

            if (i && i != nb_sps)
                delta += prev_delta_msb;

            rps->poc[i] += s->poc - delta * max_poc_lsb - s->sh.pic_order_cnt_lsb;
            prev_delta_msb = delta;
        }
    }

    return 0;
}

static void export_stream_params(AVCodecContext *avctx, const HEVCParamSets *ps,
                                 const HEVCSPS *sps)
{
    const HEVCVPS *vps = (const HEVCVPS*)ps->vps_list[sps->vps_id]->data;
    unsigned int num = 0, den = 0;

    avctx->pix_fmt             = sps->pix_fmt;
    avctx->coded_width         = sps->width;
    avctx->coded_height        = sps->height;
    avctx->width               = sps->output_width;
    avctx->height              = sps->output_height;
    avctx->has_b_frames        = sps->temporal_layer[sps->max_sub_layers - 1].num_reorder_pics;
    avctx->profile             = sps->ptl.general_ptl.profile_idc;
    avctx->level               = sps->ptl.general_ptl.level_idc;

    ff_set_sar(avctx, sps->vui.sar);

    if (sps->vui.video_signal_type_present_flag)
        avctx->color_range = sps->vui.video_full_range_flag ? AVCOL_RANGE_JPEG
                                                            : AVCOL_RANGE_MPEG;
    else
        avctx->color_range = AVCOL_RANGE_MPEG;

    if (sps->vui.colour_description_present_flag) {
        avctx->color_primaries = sps->vui.colour_primaries;
        avctx->color_trc       = sps->vui.transfer_characteristic;
        avctx->colorspace      = sps->vui.matrix_coeffs;
    } else {
        avctx->color_primaries = AVCOL_PRI_UNSPECIFIED;
        avctx->color_trc       = AVCOL_TRC_UNSPECIFIED;
        avctx->colorspace      = AVCOL_SPC_UNSPECIFIED;
    }

    if (vps->vps_timing_info_present_flag) {
        num = vps->vps_num_units_in_tick;
        den = vps->vps_time_scale;
    } else if (sps->vui.vui_timing_info_present_flag) {
        num = sps->vui.vui_num_units_in_tick;
        den = sps->vui.vui_time_scale;
    }

    if (num != 0 && den != 0)
        av_reduce(&avctx->framerate.den, &avctx->framerate.num,
                  num, den, 1 << 30);
}

static int set_sps(HEVCContext *s, const HEVCSPS *sps, enum AVPixelFormat pix_fmt)
{
    #define HWACCEL_MAX (CONFIG_HEVC_DXVA2_HWACCEL + CONFIG_HEVC_D3D11VA_HWACCEL + CONFIG_HEVC_VAAPI_HWACCEL + CONFIG_HEVC_VDPAU_HWACCEL)
    enum AVPixelFormat pix_fmts[HWACCEL_MAX + 2], *fmt = pix_fmts;
    int ret, i;

    pic_arrays_free(s);
    s->ps.sps = NULL;
    s->ps.vps = NULL;

    if (!sps)
        return 0;

    ret = pic_arrays_init(s, sps);
    if (ret < 0)
        goto fail;

    export_stream_params(s->avctx, &s->ps, sps);

    if (sps->pix_fmt == AV_PIX_FMT_YUV420P || sps->pix_fmt == AV_PIX_FMT_YUVJ420P) {
#if CONFIG_HEVC_DXVA2_HWACCEL
        *fmt++ = AV_PIX_FMT_DXVA2_VLD;
#endif
#if CONFIG_HEVC_D3D11VA_HWACCEL
        *fmt++ = AV_PIX_FMT_D3D11VA_VLD;
#endif
#if CONFIG_HEVC_VAAPI_HWACCEL
        *fmt++ = AV_PIX_FMT_VAAPI;
#endif
#if CONFIG_HEVC_VDPAU_HWACCEL
        *fmt++ = AV_PIX_FMT_VDPAU;
#endif
    }

    if (pix_fmt == AV_PIX_FMT_NONE) {
        *fmt++ = sps->pix_fmt;
        *fmt = AV_PIX_FMT_NONE;

        ret = ff_thread_get_format(s->avctx, pix_fmts);
        if (ret < 0)
            goto fail;
        s->avctx->pix_fmt = ret;
    }
    else {
        s->avctx->pix_fmt = pix_fmt;
    }

    ff_hevc_pred_init(&s->hpc,     sps->bit_depth);
    ff_hevc_dsp_init (&s->hevcdsp, sps->bit_depth);
    ff_videodsp_init (&s->vdsp,    sps->bit_depth);

    for (i = 0; i < 3; i++) {
        av_freep(&s->sao_pixel_buffer_h[i]);
        av_freep(&s->sao_pixel_buffer_v[i]);
    }

    if (sps->sao_enabled && !s->avctx->hwaccel) {
        int c_count = (sps->chroma_format_idc != 0) ? 3 : 1;
        int c_idx;

        for(c_idx = 0; c_idx < c_count; c_idx++) {
            int w = sps->width >> sps->hshift[c_idx];
            int h = sps->height >> sps->vshift[c_idx];
            s->sao_pixel_buffer_h[c_idx] =
                av_malloc((w * 2 * sps->ctb_height) <<
                          sps->pixel_shift);
            s->sao_pixel_buffer_v[c_idx] =
                av_malloc((h * 2 * sps->ctb_width) <<
                          sps->pixel_shift);
        }
    }

    s->ps.sps = sps;
    s->ps.vps = (HEVCVPS*) s->ps.vps_list[s->ps.sps->vps_id]->data;

    return 0;

fail:
    pic_arrays_free(s);
    s->ps.sps = NULL;
    return ret;
}

static int hls_slice_header(HEVCContext *s)
{
    GetBitContext *gb = &s->HEVClc->gb;
    SliceHeader *sh   = &s->sh;
    int i, ret;

    // Coded parameters
    sh->first_slice_in_pic_flag = get_bits1(gb);
    if ((IS_IDR(s) || IS_BLA(s)) && sh->first_slice_in_pic_flag) {
        s->seq_decode = (s->seq_decode + 1) & 0xff;
        s->max_ra     = INT_MAX;
        if (IS_IDR(s))
            ff_hevc_clear_refs(s);
    }
    sh->no_output_of_prior_pics_flag = 0;
    if (IS_IRAP(s))
        sh->no_output_of_prior_pics_flag = get_bits1(gb);

    sh->pps_id = get_ue_golomb_long(gb);
    if (sh->pps_id >= MAX_PPS_COUNT || !s->ps.pps_list[sh->pps_id]) {
        av_log(s->avctx, AV_LOG_ERROR, "PPS id out of range: %d\n", sh->pps_id);
        return AVERROR_INVALIDDATA;
    }
    if (!sh->first_slice_in_pic_flag &&
        s->ps.pps != (HEVCPPS*)s->ps.pps_list[sh->pps_id]->data) {
        av_log(s->avctx, AV_LOG_ERROR, "PPS changed between slices.\n");
        return AVERROR_INVALIDDATA;
    }
    s->ps.pps = (HEVCPPS*)s->ps.pps_list[sh->pps_id]->data;
    if (s->nal_unit_type == NAL_CRA_NUT && s->last_eos == 1)
        sh->no_output_of_prior_pics_flag = 1;

    if (s->ps.sps != (HEVCSPS*)s->ps.sps_list[s->ps.pps->sps_id]->data) {
        const HEVCSPS* last_sps = s->ps.sps;
        s->ps.sps = (HEVCSPS*)s->ps.sps_list[s->ps.pps->sps_id]->data;
        if (last_sps && IS_IRAP(s) && s->nal_unit_type != NAL_CRA_NUT) {
            if (s->ps.sps->width !=  last_sps->width || s->ps.sps->height != last_sps->height ||
                s->ps.sps->temporal_layer[s->ps.sps->max_sub_layers - 1].max_dec_pic_buffering !=
                last_sps->temporal_layer[last_sps->max_sub_layers - 1].max_dec_pic_buffering)
                sh->no_output_of_prior_pics_flag = 0;
        }
        ff_hevc_clear_refs(s);
        ret = set_sps(s, s->ps.sps, AV_PIX_FMT_NONE);
        if (ret < 0)
            return ret;

        s->seq_decode = (s->seq_decode + 1) & 0xff;
        s->max_ra     = INT_MAX;
    }

    sh->dependent_slice_segment_flag = 0;
    if (!sh->first_slice_in_pic_flag) {
        int slice_address_length;

        if (s->ps.pps->dependent_slice_segments_enabled_flag)
            sh->dependent_slice_segment_flag = get_bits1(gb);

        slice_address_length = av_ceil_log2(s->ps.sps->ctb_width *
                                            s->ps.sps->ctb_height);
        sh->slice_segment_addr = slice_address_length ? get_bits(gb, slice_address_length) : 0;
        if (sh->slice_segment_addr >= s->ps.sps->ctb_width * s->ps.sps->ctb_height) {
            av_log(s->avctx, AV_LOG_ERROR,
                   "Invalid slice segment address: %u.\n",
                   sh->slice_segment_addr);
            return AVERROR_INVALIDDATA;
        }

        if (!sh->dependent_slice_segment_flag) {
            sh->slice_addr = sh->slice_segment_addr;
            s->slice_idx++;
        }
    } else {
        sh->slice_segment_addr = sh->slice_addr = 0;
        s->slice_idx           = 0;
        s->slice_initialized   = 0;
    }

    if (!sh->dependent_slice_segment_flag) {
        s->slice_initialized = 0;

        for (i = 0; i < s->ps.pps->num_extra_slice_header_bits; i++)
            skip_bits(gb, 1);  // slice_reserved_undetermined_flag[]

        sh->slice_type = get_ue_golomb_long(gb);
        if (!(sh->slice_type == I_SLICE ||
              sh->slice_type == P_SLICE ||
              sh->slice_type == B_SLICE)) {
            av_log(s->avctx, AV_LOG_ERROR, "Unknown slice type: %d.\n",
                   sh->slice_type);
            return AVERROR_INVALIDDATA;
        }
        if (IS_IRAP(s) && sh->slice_type != I_SLICE) {
            av_log(s->avctx, AV_LOG_ERROR, "Inter slices in an IRAP frame.\n");
            return AVERROR_INVALIDDATA;
        }

        // when flag is not present, picture is inferred to be output
        sh->pic_output_flag = 1;
        if (s->ps.pps->output_flag_present_flag)
            sh->pic_output_flag = get_bits1(gb);

        if (s->ps.sps->separate_colour_plane_flag)
            sh->colour_plane_id = get_bits(gb, 2);

        if (!IS_IDR(s)) {
            int poc, pos;

            sh->pic_order_cnt_lsb = get_bits(gb, s->ps.sps->log2_max_poc_lsb);
            poc = ff_hevc_compute_poc(s, sh->pic_order_cnt_lsb);
            if (!sh->first_slice_in_pic_flag && poc != s->poc) {
                av_log(s->avctx, AV_LOG_WARNING,
                       "Ignoring POC change between slices: %d -> %d\n", s->poc, poc);
                if (s->avctx->err_recognition & AV_EF_EXPLODE)
                    return AVERROR_INVALIDDATA;
                poc = s->poc;
            }
            s->poc = poc;

            sh->short_term_ref_pic_set_sps_flag = get_bits1(gb);
            pos = get_bits_left(gb);
            if (!sh->short_term_ref_pic_set_sps_flag) {
                ret = ff_hevc_decode_short_term_rps(gb, s->avctx, &sh->slice_rps, s->ps.sps, 1);
                if (ret < 0)
                    return ret;

                sh->short_term_rps = &sh->slice_rps;
            } else {
                int numbits, rps_idx;

                if (!s->ps.sps->nb_st_rps) {
                    av_log(s->avctx, AV_LOG_ERROR, "No ref lists in the SPS.\n");
                    return AVERROR_INVALIDDATA;
                }

                numbits = av_ceil_log2(s->ps.sps->nb_st_rps);
                rps_idx = numbits > 0 ? get_bits(gb, numbits) : 0;
                sh->short_term_rps = &s->ps.sps->st_rps[rps_idx];
            }
            sh->short_term_ref_pic_set_size = pos - get_bits_left(gb);

            pos = get_bits_left(gb);
            ret = decode_lt_rps(s, &sh->long_term_rps, gb);
            if (ret < 0) {
                av_log(s->avctx, AV_LOG_WARNING, "Invalid long term RPS.\n");
                if (s->avctx->err_recognition & AV_EF_EXPLODE)
                    return AVERROR_INVALIDDATA;
            }
            sh->long_term_ref_pic_set_size = pos - get_bits_left(gb);

            if (s->ps.sps->sps_temporal_mvp_enabled_flag)
                sh->slice_temporal_mvp_enabled_flag = get_bits1(gb);
            else
                sh->slice_temporal_mvp_enabled_flag = 0;
        } else {
            s->sh.short_term_rps = NULL;
            s->poc               = 0;
        }

        /* 8.3.1 */
        if (s->temporal_id == 0 &&
            s->nal_unit_type != NAL_TRAIL_N &&
            s->nal_unit_type != NAL_TSA_N   &&
            s->nal_unit_type != NAL_STSA_N  &&
            s->nal_unit_type != NAL_RADL_N  &&
            s->nal_unit_type != NAL_RADL_R  &&
            s->nal_unit_type != NAL_RASL_N  &&
            s->nal_unit_type != NAL_RASL_R)
            s->pocTid0 = s->poc;

        if (s->ps.sps->sao_enabled) {
            sh->slice_sample_adaptive_offset_flag[0] = get_bits1(gb);
            if (s->ps.sps->chroma_format_idc) {
                sh->slice_sample_adaptive_offset_flag[1] =
                sh->slice_sample_adaptive_offset_flag[2] = get_bits1(gb);
            }
        } else {
            sh->slice_sample_adaptive_offset_flag[0] = 0;
            sh->slice_sample_adaptive_offset_flag[1] = 0;
            sh->slice_sample_adaptive_offset_flag[2] = 0;
        }

        sh->nb_refs[L0] = sh->nb_refs[L1] = 0;
        if (sh->slice_type == P_SLICE || sh->slice_type == B_SLICE) {
            int nb_refs;

            sh->nb_refs[L0] = s->ps.pps->num_ref_idx_l0_default_active;
            if (sh->slice_type == B_SLICE)
                sh->nb_refs[L1] = s->ps.pps->num_ref_idx_l1_default_active;

            if (get_bits1(gb)) { // num_ref_idx_active_override_flag
                sh->nb_refs[L0] = get_ue_golomb_long(gb) + 1;
                if (sh->slice_type == B_SLICE)
                    sh->nb_refs[L1] = get_ue_golomb_long(gb) + 1;
            }
            if (sh->nb_refs[L0] > MAX_REFS || sh->nb_refs[L1] > MAX_REFS) {
                av_log(s->avctx, AV_LOG_ERROR, "Too many refs: %d/%d.\n",
                       sh->nb_refs[L0], sh->nb_refs[L1]);
                return AVERROR_INVALIDDATA;
            }

            sh->rpl_modification_flag[0] = 0;
            sh->rpl_modification_flag[1] = 0;
            nb_refs = ff_hevc_frame_nb_refs(s);
            if (!nb_refs) {
                av_log(s->avctx, AV_LOG_ERROR, "Zero refs for a frame with P or B slices.\n");
                return AVERROR_INVALIDDATA;
            }

            if (s->ps.pps->lists_modification_present_flag && nb_refs > 1) {
                sh->rpl_modification_flag[0] = get_bits1(gb);
                if (sh->rpl_modification_flag[0]) {
                    for (i = 0; i < sh->nb_refs[L0]; i++)
                        sh->list_entry_lx[0][i] = get_bits(gb, av_ceil_log2(nb_refs));
                }

                if (sh->slice_type == B_SLICE) {
                    sh->rpl_modification_flag[1] = get_bits1(gb);
                    if (sh->rpl_modification_flag[1] == 1)
                        for (i = 0; i < sh->nb_refs[L1]; i++)
                            sh->list_entry_lx[1][i] = get_bits(gb, av_ceil_log2(nb_refs));
                }
            }

            if (sh->slice_type == B_SLICE)
                sh->mvd_l1_zero_flag = get_bits1(gb);

            if (s->ps.pps->cabac_init_present_flag)
                sh->cabac_init_flag = get_bits1(gb);
            else
                sh->cabac_init_flag = 0;

            sh->collocated_ref_idx = 0;
            if (sh->slice_temporal_mvp_enabled_flag) {
                sh->collocated_list = L0;
                if (sh->slice_type == B_SLICE)
                    sh->collocated_list = !get_bits1(gb);

                if (sh->nb_refs[sh->collocated_list] > 1) {
                    sh->collocated_ref_idx = get_ue_golomb_long(gb);
                    if (sh->collocated_ref_idx >= sh->nb_refs[sh->collocated_list]) {
                        av_log(s->avctx, AV_LOG_ERROR,
                               "Invalid collocated_ref_idx: %d.\n",
                               sh->collocated_ref_idx);
                        return AVERROR_INVALIDDATA;
                    }
                }
            }

            if ((s->ps.pps->weighted_pred_flag   && sh->slice_type == P_SLICE) ||
                (s->ps.pps->weighted_bipred_flag && sh->slice_type == B_SLICE)) {
                pred_weight_table(s, gb);
            }

            sh->max_num_merge_cand = 5 - get_ue_golomb_long(gb);
            if (sh->max_num_merge_cand < 1 || sh->max_num_merge_cand > 5) {
                av_log(s->avctx, AV_LOG_ERROR,
                       "Invalid number of merging MVP candidates: %d.\n",
                       sh->max_num_merge_cand);
                return AVERROR_INVALIDDATA;
            }
        }

        sh->slice_qp_delta = get_se_golomb(gb);

        if (s->ps.pps->pic_slice_level_chroma_qp_offsets_present_flag) {
            sh->slice_cb_qp_offset = get_se_golomb(gb);
            sh->slice_cr_qp_offset = get_se_golomb(gb);
        } else {
            sh->slice_cb_qp_offset = 0;
            sh->slice_cr_qp_offset = 0;
        }

        if (s->ps.pps->chroma_qp_offset_list_enabled_flag)
            sh->cu_chroma_qp_offset_enabled_flag = get_bits1(gb);
        else
            sh->cu_chroma_qp_offset_enabled_flag = 0;

        if (s->ps.pps->deblocking_filter_control_present_flag) {
            int deblocking_filter_override_flag = 0;

            if (s->ps.pps->deblocking_filter_override_enabled_flag)
                deblocking_filter_override_flag = get_bits1(gb);

            if (deblocking_filter_override_flag) {
                sh->disable_deblocking_filter_flag = get_bits1(gb);
                if (!sh->disable_deblocking_filter_flag) {
                    sh->beta_offset = get_se_golomb(gb) * 2;
                    sh->tc_offset   = get_se_golomb(gb) * 2;
                }
            } else {
                sh->disable_deblocking_filter_flag = s->ps.pps->disable_dbf;
                sh->beta_offset                    = s->ps.pps->beta_offset;
                sh->tc_offset                      = s->ps.pps->tc_offset;
            }
        } else {
            sh->disable_deblocking_filter_flag = 0;
            sh->beta_offset                    = 0;
            sh->tc_offset                      = 0;
        }

        if (s->ps.pps->seq_loop_filter_across_slices_enabled_flag &&
            (sh->slice_sample_adaptive_offset_flag[0] ||
             sh->slice_sample_adaptive_offset_flag[1] ||
             !sh->disable_deblocking_filter_flag)) {
            sh->slice_loop_filter_across_slices_enabled_flag = get_bits1(gb);
        } else {
            sh->slice_loop_filter_across_slices_enabled_flag = s->ps.pps->seq_loop_filter_across_slices_enabled_flag;
        }
    } else if (!s->slice_initialized) {
        av_log(s->avctx, AV_LOG_ERROR, "Independent slice segment missing.\n");
        return AVERROR_INVALIDDATA;
    }

    sh->num_entry_point_offsets = 0;
    if (s->ps.pps->tiles_enabled_flag || s->ps.pps->entropy_coding_sync_enabled_flag) {
        unsigned num_entry_point_offsets = get_ue_golomb_long(gb);
        // It would be possible to bound this tighter but this here is simpler
        if (num_entry_point_offsets > get_bits_left(gb)) {
            av_log(s->avctx, AV_LOG_ERROR, "num_entry_point_offsets %d is invalid\n", num_entry_point_offsets);
            return AVERROR_INVALIDDATA;
        }

        sh->num_entry_point_offsets = num_entry_point_offsets;
        if (sh->num_entry_point_offsets > 0) {
            int offset_len = get_ue_golomb_long(gb) + 1;

            if (offset_len < 1 || offset_len > 32) {
                sh->num_entry_point_offsets = 0;
                av_log(s->avctx, AV_LOG_ERROR, "offset_len %d is invalid\n", offset_len);
                return AVERROR_INVALIDDATA;
            }

            av_freep(&sh->entry_point_offset);
            av_freep(&sh->offset);
            av_freep(&sh->size);
            sh->entry_point_offset = av_malloc_array(sh->num_entry_point_offsets, sizeof(unsigned));
            sh->offset = av_malloc_array(sh->num_entry_point_offsets, sizeof(int));
            sh->size = av_malloc_array(sh->num_entry_point_offsets, sizeof(int));
            if (!sh->entry_point_offset || !sh->offset || !sh->size) {
                sh->num_entry_point_offsets = 0;
                av_log(s->avctx, AV_LOG_ERROR, "Failed to allocate memory\n");
                return AVERROR(ENOMEM);
            }
            for (i = 0; i < sh->num_entry_point_offsets; i++) {
                unsigned val = get_bits_long(gb, offset_len);
                sh->entry_point_offset[i] = val + 1; // +1; // +1 to get the size
            }
            if (s->threads_number > 1 && (s->ps.pps->num_tile_rows > 1 || s->ps.pps->num_tile_columns > 1)) {
                s->enable_parallel_tiles = 0; // TODO: you can enable tiles in parallel here
                s->threads_number = 1;
            } else
                s->enable_parallel_tiles = 0;
        } else
            s->enable_parallel_tiles = 0;
    }

    if (s->ps.pps->slice_header_extension_present_flag) {
        unsigned int length = get_ue_golomb_long(gb);
        if (length*8LL > get_bits_left(gb)) {
            av_log(s->avctx, AV_LOG_ERROR, "too many slice_header_extension_data_bytes\n");
            return AVERROR_INVALIDDATA;
        }
        for (i = 0; i < length; i++)
            skip_bits(gb, 8);  // slice_header_extension_data_byte
    }

    // Inferred parameters
    sh->slice_qp = 26U + s->ps.pps->pic_init_qp_minus26 + sh->slice_qp_delta;
    if (sh->slice_qp > 51 ||
        sh->slice_qp < -s->ps.sps->qp_bd_offset) {
        av_log(s->avctx, AV_LOG_ERROR,
               "The slice_qp %d is outside the valid range "
               "[%d, 51].\n",
               sh->slice_qp,
               -s->ps.sps->qp_bd_offset);
        return AVERROR_INVALIDDATA;
    }

    sh->slice_ctb_addr_rs = sh->slice_segment_addr;

    if (!s->sh.slice_ctb_addr_rs && s->sh.dependent_slice_segment_flag) {
        av_log(s->avctx, AV_LOG_ERROR, "Impossible slice segment.\n");
        return AVERROR_INVALIDDATA;
    }

    if (get_bits_left(gb) < 0) {
        av_log(s->avctx, AV_LOG_ERROR,
               "Overread slice header by %d bits\n", -get_bits_left(gb));
        return AVERROR_INVALIDDATA;
    }

    s->HEVClc->first_qp_group = !s->sh.dependent_slice_segment_flag;

    if (!s->ps.pps->cu_qp_delta_enabled_flag)
        s->HEVClc->qp_y = s->sh.slice_qp;

    s->slice_initialized = 1;
    s->HEVClc->tu.cu_qp_offset_cb = 0;
    s->HEVClc->tu.cu_qp_offset_cr = 0;

    s->no_rasl_output_flag = IS_IDR(s) || IS_BLA(s) || (s->nal_unit_type == NAL_CRA_NUT && s->last_eos);

    return 0;
}

#define CTB(tab, x, y) ((tab)[(y) * s->ps.sps->ctb_width + (x)])

#define SET_SAO(elem, value)                            \
do {                                                    \
    if (!sao_merge_up_flag && !sao_merge_left_flag)     \
        sao->elem = value;                              \
    else if (sao_merge_left_flag)                       \
        sao->elem = CTB(s->sao, rx-1, ry).elem;         \
    else if (sao_merge_up_flag)                         \
        sao->elem = CTB(s->sao, rx, ry-1).elem;         \
    else                                                \
        sao->elem = 0;                                  \
} while (0)

static void hls_sao_param(HEVCContext *s, int rx, int ry)
{
    HEVCLocalContext *lc    = s->HEVClc;
    int sao_merge_left_flag = 0;
    int sao_merge_up_flag   = 0;
    SAOParams *sao          = &CTB(s->sao, rx, ry);
    int c_idx, i;

    if (s->sh.slice_sample_adaptive_offset_flag[0] ||
        s->sh.slice_sample_adaptive_offset_flag[1]) {
        if (rx > 0) {
            if (lc->ctb_left_flag)
                sao_merge_left_flag = ff_hevc_sao_merge_flag_decode(s);
        }
        if (ry > 0 && !sao_merge_left_flag) {
            if (lc->ctb_up_flag)
                sao_merge_up_flag = ff_hevc_sao_merge_flag_decode(s);
        }
    }

    for (c_idx = 0; c_idx < (s->ps.sps->chroma_format_idc ? 3 : 1); c_idx++) {
        int log2_sao_offset_scale = c_idx == 0 ? s->ps.pps->log2_sao_offset_scale_luma :
                                                 s->ps.pps->log2_sao_offset_scale_chroma;

        if (!s->sh.slice_sample_adaptive_offset_flag[c_idx]) {
            sao->type_idx[c_idx] = SAO_NOT_APPLIED;
            continue;
        }

        if (c_idx == 2) {
            sao->type_idx[2] = sao->type_idx[1];
            sao->eo_class[2] = sao->eo_class[1];
        } else {
            SET_SAO(type_idx[c_idx], ff_hevc_sao_type_idx_decode(s));
        }

        if (sao->type_idx[c_idx] == SAO_NOT_APPLIED)
            continue;

        for (i = 0; i < 4; i++)
            SET_SAO(offset_abs[c_idx][i], ff_hevc_sao_offset_abs_decode(s));

        if (sao->type_idx[c_idx] == SAO_BAND) {
            for (i = 0; i < 4; i++) {
                if (sao->offset_abs[c_idx][i]) {
                    SET_SAO(offset_sign[c_idx][i],
                            ff_hevc_sao_offset_sign_decode(s));
                } else {
                    sao->offset_sign[c_idx][i] = 0;
                }
            }
            SET_SAO(band_position[c_idx], ff_hevc_sao_band_position_decode(s));
        } else if (c_idx != 2) {
            SET_SAO(eo_class[c_idx], ff_hevc_sao_eo_class_decode(s));
        }

        // Inferred parameters
        sao->offset_val[c_idx][0] = 0;
        for (i = 0; i < 4; i++) {
            sao->offset_val[c_idx][i + 1] = sao->offset_abs[c_idx][i];
            if (sao->type_idx[c_idx] == SAO_EDGE) {
                if (i > 1)
                    sao->offset_val[c_idx][i + 1] = -sao->offset_val[c_idx][i + 1];
            } else if (sao->offset_sign[c_idx][i]) {
                sao->offset_val[c_idx][i + 1] = -sao->offset_val[c_idx][i + 1];
            }
            sao->offset_val[c_idx][i + 1] *= 1 << log2_sao_offset_scale;
        }
    }
}

#undef SET_SAO
#undef CTB

static int hls_cross_component_pred(HEVCContext *s, int idx) {
    HEVCLocalContext *lc    = s->HEVClc;
    int log2_res_scale_abs_plus1 = ff_hevc_log2_res_scale_abs(s, idx);

    if (log2_res_scale_abs_plus1 !=  0) {
        int res_scale_sign_flag = ff_hevc_res_scale_sign_flag(s, idx);
        lc->tu.res_scale_val = (1 << (log2_res_scale_abs_plus1 - 1)) *
                               (1 - 2 * res_scale_sign_flag);
    } else {
        lc->tu.res_scale_val = 0;
    }


    return 0;
}

static int hls_transform_unit(HEVCContext *s, int x0, int y0,
                              int xBase, int yBase, int cb_xBase, int cb_yBase,
                              int log2_cb_size, int log2_trafo_size,
                              int blk_idx, int cbf_luma, int *cbf_cb, int *cbf_cr)
{
    HEVCLocalContext *lc = s->HEVClc;
    const int log2_trafo_size_c = log2_trafo_size - s->ps.sps->hshift[1];
    int i;

    if (lc->cu.pred_mode == MODE_INTRA) {
        int trafo_size = 1 << log2_trafo_size;
        ff_hevc_set_neighbour_available(s, x0, y0, trafo_size, trafo_size);

        s->hpc.intra_pred[log2_trafo_size - 2](s, x0, y0, 0);
    }

    if (cbf_luma || cbf_cb[0] || cbf_cr[0] ||
        (s->ps.sps->chroma_format_idc == 2 && (cbf_cb[1] || cbf_cr[1]))) {
        int scan_idx   = SCAN_DIAG;
        int scan_idx_c = SCAN_DIAG;
        int cbf_chroma = cbf_cb[0] || cbf_cr[0] ||
                         (s->ps.sps->chroma_format_idc == 2 &&
                         (cbf_cb[1] || cbf_cr[1]));

        if (s->ps.pps->cu_qp_delta_enabled_flag && !lc->tu.is_cu_qp_delta_coded) {
            lc->tu.cu_qp_delta = ff_hevc_cu_qp_delta_abs(s);
            if (lc->tu.cu_qp_delta != 0)
                if (ff_hevc_cu_qp_delta_sign_flag(s) == 1)
                    lc->tu.cu_qp_delta = -lc->tu.cu_qp_delta;
            lc->tu.is_cu_qp_delta_coded = 1;

            if (lc->tu.cu_qp_delta < -(26 + s->ps.sps->qp_bd_offset / 2) ||
                lc->tu.cu_qp_delta >  (25 + s->ps.sps->qp_bd_offset / 2)) {
                av_log(s->avctx, AV_LOG_ERROR,
                       "The cu_qp_delta %d is outside the valid range "
                       "[%d, %d].\n",
                       lc->tu.cu_qp_delta,
                       -(26 + s->ps.sps->qp_bd_offset / 2),
                        (25 + s->ps.sps->qp_bd_offset / 2));
                return AVERROR_INVALIDDATA;
            }

            ff_hevc_set_qPy(s, cb_xBase, cb_yBase, log2_cb_size);
        }

        if (s->sh.cu_chroma_qp_offset_enabled_flag && cbf_chroma &&
            !lc->cu.cu_transquant_bypass_flag  &&  !lc->tu.is_cu_chroma_qp_offset_coded) {
            int cu_chroma_qp_offset_flag = ff_hevc_cu_chroma_qp_offset_flag(s);
            if (cu_chroma_qp_offset_flag) {
                int cu_chroma_qp_offset_idx  = 0;
                if (s->ps.pps->chroma_qp_offset_list_len_minus1 > 0) {
                    cu_chroma_qp_offset_idx = ff_hevc_cu_chroma_qp_offset_idx(s);
                    av_log(s->avctx, AV_LOG_ERROR,
                        "cu_chroma_qp_offset_idx not yet tested.\n");
                }
                lc->tu.cu_qp_offset_cb = s->ps.pps->cb_qp_offset_list[cu_chroma_qp_offset_idx];
                lc->tu.cu_qp_offset_cr = s->ps.pps->cr_qp_offset_list[cu_chroma_qp_offset_idx];
            } else {
                lc->tu.cu_qp_offset_cb = 0;
                lc->tu.cu_qp_offset_cr = 0;
            }
            lc->tu.is_cu_chroma_qp_offset_coded = 1;
        }

        if (lc->cu.pred_mode == MODE_INTRA && log2_trafo_size < 4) {
            if (lc->tu.intra_pred_mode >= 6 &&
                lc->tu.intra_pred_mode <= 14) {
                scan_idx = SCAN_VERT;
            } else if (lc->tu.intra_pred_mode >= 22 &&
                       lc->tu.intra_pred_mode <= 30) {
                scan_idx = SCAN_HORIZ;
            }

            if (lc->tu.intra_pred_mode_c >=  6 &&
                lc->tu.intra_pred_mode_c <= 14) {
                scan_idx_c = SCAN_VERT;
            } else if (lc->tu.intra_pred_mode_c >= 22 &&
                       lc->tu.intra_pred_mode_c <= 30) {
                scan_idx_c = SCAN_HORIZ;
            }
        }

        lc->tu.cross_pf = 0;

        if (cbf_luma)
            ff_hevc_hls_residual_coding(s, x0, y0, log2_trafo_size, scan_idx, 0);
        if (s->ps.sps->chroma_format_idc && (log2_trafo_size > 2 || s->ps.sps->chroma_format_idc == 3)) {
            int trafo_size_h = 1 << (log2_trafo_size_c + s->ps.sps->hshift[1]);
            int trafo_size_v = 1 << (log2_trafo_size_c + s->ps.sps->vshift[1]);
            lc->tu.cross_pf  = (s->ps.pps->cross_component_prediction_enabled_flag && cbf_luma &&
                                (lc->cu.pred_mode == MODE_INTER ||
                                 (lc->tu.chroma_mode_c ==  4)));

            if (lc->tu.cross_pf) {
                hls_cross_component_pred(s, 0);
            }
            for (i = 0; i < (s->ps.sps->chroma_format_idc == 2 ? 2 : 1); i++) {
                if (lc->cu.pred_mode == MODE_INTRA) {
                    ff_hevc_set_neighbour_available(s, x0, y0 + (i << log2_trafo_size_c), trafo_size_h, trafo_size_v);
                    s->hpc.intra_pred[log2_trafo_size_c - 2](s, x0, y0 + (i << log2_trafo_size_c), 1);
                }
                if (cbf_cb[i])
                    ff_hevc_hls_residual_coding(s, x0, y0 + (i << log2_trafo_size_c),
                                                log2_trafo_size_c, scan_idx_c, 1);
                else
                    if (lc->tu.cross_pf) {
                        ptrdiff_t stride = s->frame->linesize[1];
                        int hshift = s->ps.sps->hshift[1];
                        int vshift = s->ps.sps->vshift[1];
                        int16_t *coeffs_y = (int16_t*)lc->edge_emu_buffer;
                        int16_t *coeffs   = (int16_t*)lc->edge_emu_buffer2;
                        int size = 1 << log2_trafo_size_c;

                        uint8_t *dst = &s->frame->data[1][(y0 >> vshift) * stride +
                                                              ((x0 >> hshift) << s->ps.sps->pixel_shift)];
                        for (i = 0; i < (size * size); i++) {
                            coeffs[i] = ((lc->tu.res_scale_val * coeffs_y[i]) >> 3);
                        }
                        s->hevcdsp.transform_add[log2_trafo_size_c-2](dst, coeffs, stride);
                    }
            }

            if (lc->tu.cross_pf) {
                hls_cross_component_pred(s, 1);
            }
            for (i = 0; i < (s->ps.sps->chroma_format_idc == 2 ? 2 : 1); i++) {
                if (lc->cu.pred_mode == MODE_INTRA) {
                    ff_hevc_set_neighbour_available(s, x0, y0 + (i << log2_trafo_size_c), trafo_size_h, trafo_size_v);
                    s->hpc.intra_pred[log2_trafo_size_c - 2](s, x0, y0 + (i << log2_trafo_size_c), 2);
                }
                if (cbf_cr[i])
                    ff_hevc_hls_residual_coding(s, x0, y0 + (i << log2_trafo_size_c),
                                                log2_trafo_size_c, scan_idx_c, 2);
                else
                    if (lc->tu.cross_pf) {
                        ptrdiff_t stride = s->frame->linesize[2];
                        int hshift = s->ps.sps->hshift[2];
                        int vshift = s->ps.sps->vshift[2];
                        int16_t *coeffs_y = (int16_t*)lc->edge_emu_buffer;
                        int16_t *coeffs   = (int16_t*)lc->edge_emu_buffer2;
                        int size = 1 << log2_trafo_size_c;

                        uint8_t *dst = &s->frame->data[2][(y0 >> vshift) * stride +
                                                          ((x0 >> hshift) << s->ps.sps->pixel_shift)];
                        for (i = 0; i < (size * size); i++) {
                            coeffs[i] = ((lc->tu.res_scale_val * coeffs_y[i]) >> 3);
                        }
                        s->hevcdsp.transform_add[log2_trafo_size_c-2](dst, coeffs, stride);
                    }
            }
        } else if (s->ps.sps->chroma_format_idc && blk_idx == 3) {
            int trafo_size_h = 1 << (log2_trafo_size + 1);
            int trafo_size_v = 1 << (log2_trafo_size + s->ps.sps->vshift[1]);
            for (i = 0; i < (s->ps.sps->chroma_format_idc == 2 ? 2 : 1); i++) {
                if (lc->cu.pred_mode == MODE_INTRA) {
                    ff_hevc_set_neighbour_available(s, xBase, yBase + (i << log2_trafo_size),
                                                    trafo_size_h, trafo_size_v);
                    s->hpc.intra_pred[log2_trafo_size - 2](s, xBase, yBase + (i << log2_trafo_size), 1);
                }
                if (cbf_cb[i])
                    ff_hevc_hls_residual_coding(s, xBase, yBase + (i << log2_trafo_size),
                                                log2_trafo_size, scan_idx_c, 1);
            }
            for (i = 0; i < (s->ps.sps->chroma_format_idc == 2 ? 2 : 1); i++) {
                if (lc->cu.pred_mode == MODE_INTRA) {
                    ff_hevc_set_neighbour_available(s, xBase, yBase + (i << log2_trafo_size),
                                                trafo_size_h, trafo_size_v);
                    s->hpc.intra_pred[log2_trafo_size - 2](s, xBase, yBase + (i << log2_trafo_size), 2);
                }
                if (cbf_cr[i])
                    ff_hevc_hls_residual_coding(s, xBase, yBase + (i << log2_trafo_size),
                                                log2_trafo_size, scan_idx_c, 2);
            }
        }
    } else if (s->ps.sps->chroma_format_idc && lc->cu.pred_mode == MODE_INTRA) {
        if (log2_trafo_size > 2 || s->ps.sps->chroma_format_idc == 3) {
            int trafo_size_h = 1 << (log2_trafo_size_c + s->ps.sps->hshift[1]);
            int trafo_size_v = 1 << (log2_trafo_size_c + s->ps.sps->vshift[1]);
            ff_hevc_set_neighbour_available(s, x0, y0, trafo_size_h, trafo_size_v);
            s->hpc.intra_pred[log2_trafo_size_c - 2](s, x0, y0, 1);
            s->hpc.intra_pred[log2_trafo_size_c - 2](s, x0, y0, 2);
            if (s->ps.sps->chroma_format_idc == 2) {
                ff_hevc_set_neighbour_available(s, x0, y0 + (1 << log2_trafo_size_c),
                                                trafo_size_h, trafo_size_v);
                s->hpc.intra_pred[log2_trafo_size_c - 2](s, x0, y0 + (1 << log2_trafo_size_c), 1);
                s->hpc.intra_pred[log2_trafo_size_c - 2](s, x0, y0 + (1 << log2_trafo_size_c), 2);
            }
        } else if (blk_idx == 3) {
            int trafo_size_h = 1 << (log2_trafo_size + 1);
            int trafo_size_v = 1 << (log2_trafo_size + s->ps.sps->vshift[1]);
            ff_hevc_set_neighbour_available(s, xBase, yBase,
                                            trafo_size_h, trafo_size_v);
            s->hpc.intra_pred[log2_trafo_size - 2](s, xBase, yBase, 1);
            s->hpc.intra_pred[log2_trafo_size - 2](s, xBase, yBase, 2);
            if (s->ps.sps->chroma_format_idc == 2) {
                ff_hevc_set_neighbour_available(s, xBase, yBase + (1 << (log2_trafo_size)),
                                                trafo_size_h, trafo_size_v);
                s->hpc.intra_pred[log2_trafo_size - 2](s, xBase, yBase + (1 << (log2_trafo_size)), 1);
                s->hpc.intra_pred[log2_trafo_size - 2](s, xBase, yBase + (1 << (log2_trafo_size)), 2);
            }
        }
    }

    return 0;
}

static void set_deblocking_bypass(HEVCContext *s, int x0, int y0, int log2_cb_size)
{
    int cb_size          = 1 << log2_cb_size;
    int log2_min_pu_size = s->ps.sps->log2_min_pu_size;

    int min_pu_width     = s->ps.sps->min_pu_width;
    int x_end = FFMIN(x0 + cb_size, s->ps.sps->width);
    int y_end = FFMIN(y0 + cb_size, s->ps.sps->height);
    int i, j;

    for (j = (y0 >> log2_min_pu_size); j < (y_end >> log2_min_pu_size); j++)
        for (i = (x0 >> log2_min_pu_size); i < (x_end >> log2_min_pu_size); i++)
            s->is_pcm[i + j * min_pu_width] = 2;
}

static int hls_transform_tree(HEVCContext *s, int x0, int y0,
                              int xBase, int yBase, int cb_xBase, int cb_yBase,
                              int log2_cb_size, int log2_trafo_size,
                              int trafo_depth, int blk_idx,
                              const int *base_cbf_cb, const int *base_cbf_cr)
{
    HEVCLocalContext *lc = s->HEVClc;
    uint8_t split_transform_flag;
    int cbf_cb[2];
    int cbf_cr[2];
    int ret;

    cbf_cb[0] = base_cbf_cb[0];
    cbf_cb[1] = base_cbf_cb[1];
    cbf_cr[0] = base_cbf_cr[0];
    cbf_cr[1] = base_cbf_cr[1];

    if (lc->cu.intra_split_flag) {
        if (trafo_depth == 1) {
            lc->tu.intra_pred_mode   = lc->pu.intra_pred_mode[blk_idx];
            if (s->ps.sps->chroma_format_idc == 3) {
                lc->tu.intra_pred_mode_c = lc->pu.intra_pred_mode_c[blk_idx];
                lc->tu.chroma_mode_c     = lc->pu.chroma_mode_c[blk_idx];
            } else {
                lc->tu.intra_pred_mode_c = lc->pu.intra_pred_mode_c[0];
                lc->tu.chroma_mode_c     = lc->pu.chroma_mode_c[0];
            }
        }
    } else {
        lc->tu.intra_pred_mode   = lc->pu.intra_pred_mode[0];
        lc->tu.intra_pred_mode_c = lc->pu.intra_pred_mode_c[0];
        lc->tu.chroma_mode_c     = lc->pu.chroma_mode_c[0];
    }

    if (log2_trafo_size <= s->ps.sps->log2_max_trafo_size &&
        log2_trafo_size >  s->ps.sps->log2_min_tb_size    &&
        trafo_depth     < lc->cu.max_trafo_depth       &&
        !(lc->cu.intra_split_flag && trafo_depth == 0)) {
        split_transform_flag = ff_hevc_split_transform_flag_decode(s, log2_trafo_size);
    } else {
        int inter_split = s->ps.sps->max_transform_hierarchy_depth_inter == 0 &&
                          lc->cu.pred_mode == MODE_INTER &&
                          lc->cu.part_mode != PART_2Nx2N &&
                          trafo_depth == 0;

        split_transform_flag = log2_trafo_size > s->ps.sps->log2_max_trafo_size ||
                               (lc->cu.intra_split_flag && trafo_depth == 0) ||
                               inter_split;
    }

    if (s->ps.sps->chroma_format_idc && (log2_trafo_size > 2 || s->ps.sps->chroma_format_idc == 3)) {
        if (trafo_depth == 0 || cbf_cb[0]) {
            cbf_cb[0] = ff_hevc_cbf_cb_cr_decode(s, trafo_depth);
            if (s->ps.sps->chroma_format_idc == 2 && (!split_transform_flag || log2_trafo_size == 3)) {
                cbf_cb[1] = ff_hevc_cbf_cb_cr_decode(s, trafo_depth);
            }
        }

        if (trafo_depth == 0 || cbf_cr[0]) {
            cbf_cr[0] = ff_hevc_cbf_cb_cr_decode(s, trafo_depth);
            if (s->ps.sps->chroma_format_idc == 2 && (!split_transform_flag || log2_trafo_size == 3)) {
                cbf_cr[1] = ff_hevc_cbf_cb_cr_decode(s, trafo_depth);
            }
        }
    }

    if (split_transform_flag) {
        const int trafo_size_split = 1 << (log2_trafo_size - 1);
        const int x1 = x0 + trafo_size_split;
        const int y1 = y0 + trafo_size_split;

#define SUBDIVIDE(x, y, idx)                                                    \
do {                                                                            \
    ret = hls_transform_tree(s, x, y, x0, y0, cb_xBase, cb_yBase, log2_cb_size, \
                             log2_trafo_size - 1, trafo_depth + 1, idx,         \
                             cbf_cb, cbf_cr);                                   \
    if (ret < 0)                                                                \
        return ret;                                                             \
} while (0)

        SUBDIVIDE(x0, y0, 0);
        SUBDIVIDE(x1, y0, 1);
        SUBDIVIDE(x0, y1, 2);
        SUBDIVIDE(x1, y1, 3);

#undef SUBDIVIDE
    } else {
        int min_tu_size      = 1 << s->ps.sps->log2_min_tb_size;
        int log2_min_tu_size = s->ps.sps->log2_min_tb_size;
        int min_tu_width     = s->ps.sps->min_tb_width;
        int cbf_luma         = 1;

        if (lc->cu.pred_mode == MODE_INTRA || trafo_depth != 0 ||
            cbf_cb[0] || cbf_cr[0] ||
            (s->ps.sps->chroma_format_idc == 2 && (cbf_cb[1] || cbf_cr[1]))) {
            cbf_luma = ff_hevc_cbf_luma_decode(s, trafo_depth);
        }

        ret = hls_transform_unit(s, x0, y0, xBase, yBase, cb_xBase, cb_yBase,
                                 log2_cb_size, log2_trafo_size,
                                 blk_idx, cbf_luma, cbf_cb, cbf_cr);
        if (ret < 0)
            return ret;
        // TODO: store cbf_luma somewhere else
        if (cbf_luma) {
            int i, j;
            for (i = 0; i < (1 << log2_trafo_size); i += min_tu_size)
                for (j = 0; j < (1 << log2_trafo_size); j += min_tu_size) {
                    int x_tu = (x0 + j) >> log2_min_tu_size;
                    int y_tu = (y0 + i) >> log2_min_tu_size;
                    s->cbf_luma[y_tu * min_tu_width + x_tu] = 1;
                }
        }
        if (!s->sh.disable_deblocking_filter_flag) {
            ff_hevc_deblocking_boundary_strengths(s, x0, y0, log2_trafo_size);
            if (s->ps.pps->transquant_bypass_enable_flag &&
                lc->cu.cu_transquant_bypass_flag)
                set_deblocking_bypass(s, x0, y0, log2_trafo_size);
        }
    }
    return 0;
}

static int hls_pcm_sample(HEVCContext *s, int x0, int y0, int log2_cb_size)
{
    HEVCLocalContext *lc = s->HEVClc;
    GetBitContext gb;
    int cb_size   = 1 << log2_cb_size;
    int stride0   = s->frame->linesize[0];
    uint8_t *dst0 = &s->frame->data[0][y0 * stride0 + (x0 << s->ps.sps->pixel_shift)];
    int   stride1 = s->frame->linesize[1];
    uint8_t *dst1 = &s->frame->data[1][(y0 >> s->ps.sps->vshift[1]) * stride1 + ((x0 >> s->ps.sps->hshift[1]) << s->ps.sps->pixel_shift)];
    int   stride2 = s->frame->linesize[2];
    uint8_t *dst2 = &s->frame->data[2][(y0 >> s->ps.sps->vshift[2]) * stride2 + ((x0 >> s->ps.sps->hshift[2]) << s->ps.sps->pixel_shift)];

    int length         = cb_size * cb_size * s->ps.sps->pcm.bit_depth +
                         (((cb_size >> s->ps.sps->hshift[1]) * (cb_size >> s->ps.sps->vshift[1])) +
                          ((cb_size >> s->ps.sps->hshift[2]) * (cb_size >> s->ps.sps->vshift[2]))) *
                          s->ps.sps->pcm.bit_depth_chroma;
    const uint8_t *pcm = skip_bytes(&lc->cc, (length + 7) >> 3);
    int ret;

    if (!s->sh.disable_deblocking_filter_flag)
        ff_hevc_deblocking_boundary_strengths(s, x0, y0, log2_cb_size);

    ret = init_get_bits(&gb, pcm, length);
    if (ret < 0)
        return ret;

    s->hevcdsp.put_pcm(dst0, stride0, cb_size, cb_size,     &gb, s->ps.sps->pcm.bit_depth);
    if (s->ps.sps->chroma_format_idc) {
        s->hevcdsp.put_pcm(dst1, stride1,
                           cb_size >> s->ps.sps->hshift[1],
                           cb_size >> s->ps.sps->vshift[1],
                           &gb, s->ps.sps->pcm.bit_depth_chroma);
        s->hevcdsp.put_pcm(dst2, stride2,
                           cb_size >> s->ps.sps->hshift[2],
                           cb_size >> s->ps.sps->vshift[2],
                           &gb, s->ps.sps->pcm.bit_depth_chroma);
    }

    return 0;
}

/**
 * 8.5.3.2.2.1 Luma sample unidirectional interpolation process
 *
 * @param s HEVC decoding context
 * @param dst target buffer for block data at block position
 * @param dststride stride of the dst buffer
 * @param ref reference picture buffer at origin (0, 0)
 * @param mv motion vector (relative to block position) to get pixel data from
 * @param x_off horizontal position of block from origin (0, 0)
 * @param y_off vertical position of block from origin (0, 0)
 * @param block_w width of block
 * @param block_h height of block
 * @param luma_weight weighting factor applied to the luma prediction
 * @param luma_offset additive offset applied to the luma prediction value
 */

static void luma_mc_uni(HEVCContext *s, uint8_t *dst, ptrdiff_t dststride,
                        AVFrame *ref, const Mv *mv, int x_off, int y_off,
                        int block_w, int block_h, int luma_weight, int luma_offset)
{
    HEVCLocalContext *lc = s->HEVClc;
    uint8_t *src         = ref->data[0];
    ptrdiff_t srcstride  = ref->linesize[0];
    int pic_width        = s->ps.sps->width;
    int pic_height       = s->ps.sps->height;
    int mx               = mv->x & 3;
    int my               = mv->y & 3;
    int weight_flag      = (s->sh.slice_type == P_SLICE && s->ps.pps->weighted_pred_flag) ||
                           (s->sh.slice_type == B_SLICE && s->ps.pps->weighted_bipred_flag);
    int idx              = ff_hevc_pel_weight[block_w];

    x_off += mv->x >> 2;
    y_off += mv->y >> 2;
    src   += y_off * srcstride + (x_off * (1 << s->ps.sps->pixel_shift));

    if (x_off < QPEL_EXTRA_BEFORE || y_off < QPEL_EXTRA_AFTER ||
        x_off >= pic_width - block_w - QPEL_EXTRA_AFTER ||
        y_off >= pic_height - block_h - QPEL_EXTRA_AFTER) {
        const int edge_emu_stride = EDGE_EMU_BUFFER_STRIDE << s->ps.sps->pixel_shift;
        int offset     = QPEL_EXTRA_BEFORE * srcstride       + (QPEL_EXTRA_BEFORE << s->ps.sps->pixel_shift);
        int buf_offset = QPEL_EXTRA_BEFORE * edge_emu_stride + (QPEL_EXTRA_BEFORE << s->ps.sps->pixel_shift);

        s->vdsp.emulated_edge_mc(lc->edge_emu_buffer, src - offset,
                                 edge_emu_stride, srcstride,
                                 block_w + QPEL_EXTRA,
                                 block_h + QPEL_EXTRA,
                                 x_off - QPEL_EXTRA_BEFORE, y_off - QPEL_EXTRA_BEFORE,
                                 pic_width, pic_height);
        src = lc->edge_emu_buffer + buf_offset;
        srcstride = edge_emu_stride;
    }

    if (!weight_flag)
        s->hevcdsp.put_hevc_qpel_uni[idx][!!my][!!mx](dst, dststride, src, srcstride,
                                                      block_h, mx, my, block_w);
    else
        s->hevcdsp.put_hevc_qpel_uni_w[idx][!!my][!!mx](dst, dststride, src, srcstride,
                                                        block_h, s->sh.luma_log2_weight_denom,
                                                        luma_weight, luma_offset, mx, my, block_w);
}

/**
 * 8.5.3.2.2.1 Luma sample bidirectional interpolation process
 *
 * @param s HEVC decoding context
 * @param dst target buffer for block data at block position
 * @param dststride stride of the dst buffer
 * @param ref0 reference picture0 buffer at origin (0, 0)
 * @param mv0 motion vector0 (relative to block position) to get pixel data from
 * @param x_off horizontal position of block from origin (0, 0)
 * @param y_off vertical position of block from origin (0, 0)
 * @param block_w width of block
 * @param block_h height of block
 * @param ref1 reference picture1 buffer at origin (0, 0)
 * @param mv1 motion vector1 (relative to block position) to get pixel data from
 * @param current_mv current motion vector structure
 */
 static void luma_mc_bi(HEVCContext *s, uint8_t *dst, ptrdiff_t dststride,
                       AVFrame *ref0, const Mv *mv0, int x_off, int y_off,
                       int block_w, int block_h, AVFrame *ref1, const Mv *mv1, struct MvField *current_mv)
{
    HEVCLocalContext *lc = s->HEVClc;
    ptrdiff_t src0stride  = ref0->linesize[0];
    ptrdiff_t src1stride  = ref1->linesize[0];
    int pic_width        = s->ps.sps->width;
    int pic_height       = s->ps.sps->height;
    int mx0              = mv0->x & 3;
    int my0              = mv0->y & 3;
    int mx1              = mv1->x & 3;
    int my1              = mv1->y & 3;
    int weight_flag      = (s->sh.slice_type == P_SLICE && s->ps.pps->weighted_pred_flag) ||
                           (s->sh.slice_type == B_SLICE && s->ps.pps->weighted_bipred_flag);
    int x_off0           = x_off + (mv0->x >> 2);
    int y_off0           = y_off + (mv0->y >> 2);
    int x_off1           = x_off + (mv1->x >> 2);
    int y_off1           = y_off + (mv1->y >> 2);
    int idx              = ff_hevc_pel_weight[block_w];

    uint8_t *src0  = ref0->data[0] + y_off0 * src0stride + (int)((unsigned)x_off0 << s->ps.sps->pixel_shift);
    uint8_t *src1  = ref1->data[0] + y_off1 * src1stride + (int)((unsigned)x_off1 << s->ps.sps->pixel_shift);

    if (x_off0 < QPEL_EXTRA_BEFORE || y_off0 < QPEL_EXTRA_AFTER ||
        x_off0 >= pic_width - block_w - QPEL_EXTRA_AFTER ||
        y_off0 >= pic_height - block_h - QPEL_EXTRA_AFTER) {
        const int edge_emu_stride = EDGE_EMU_BUFFER_STRIDE << s->ps.sps->pixel_shift;
        int offset     = QPEL_EXTRA_BEFORE * src0stride       + (QPEL_EXTRA_BEFORE << s->ps.sps->pixel_shift);
        int buf_offset = QPEL_EXTRA_BEFORE * edge_emu_stride + (QPEL_EXTRA_BEFORE << s->ps.sps->pixel_shift);

        s->vdsp.emulated_edge_mc(lc->edge_emu_buffer, src0 - offset,
                                 edge_emu_stride, src0stride,
                                 block_w + QPEL_EXTRA,
                                 block_h + QPEL_EXTRA,
                                 x_off0 - QPEL_EXTRA_BEFORE, y_off0 - QPEL_EXTRA_BEFORE,
                                 pic_width, pic_height);
        src0 = lc->edge_emu_buffer + buf_offset;
        src0stride = edge_emu_stride;
    }

    if (x_off1 < QPEL_EXTRA_BEFORE || y_off1 < QPEL_EXTRA_AFTER ||
        x_off1 >= pic_width - block_w - QPEL_EXTRA_AFTER ||
        y_off1 >= pic_height - block_h - QPEL_EXTRA_AFTER) {
        const int edge_emu_stride = EDGE_EMU_BUFFER_STRIDE << s->ps.sps->pixel_shift;
        int offset     = QPEL_EXTRA_BEFORE * src1stride       + (QPEL_EXTRA_BEFORE << s->ps.sps->pixel_shift);
        int buf_offset = QPEL_EXTRA_BEFORE * edge_emu_stride + (QPEL_EXTRA_BEFORE << s->ps.sps->pixel_shift);

        s->vdsp.emulated_edge_mc(lc->edge_emu_buffer2, src1 - offset,
                                 edge_emu_stride, src1stride,
                                 block_w + QPEL_EXTRA,
                                 block_h + QPEL_EXTRA,
                                 x_off1 - QPEL_EXTRA_BEFORE, y_off1 - QPEL_EXTRA_BEFORE,
                                 pic_width, pic_height);
        src1 = lc->edge_emu_buffer2 + buf_offset;
        src1stride = edge_emu_stride;
    }

    s->hevcdsp.put_hevc_qpel[idx][!!my0][!!mx0](lc->tmp, src0, src0stride,
                                                block_h, mx0, my0, block_w);
    if (!weight_flag)
        s->hevcdsp.put_hevc_qpel_bi[idx][!!my1][!!mx1](dst, dststride, src1, src1stride, lc->tmp,
                                                       block_h, mx1, my1, block_w);
    else
        s->hevcdsp.put_hevc_qpel_bi_w[idx][!!my1][!!mx1](dst, dststride, src1, src1stride, lc->tmp,
                                                         block_h, s->sh.luma_log2_weight_denom,
                                                         s->sh.luma_weight_l0[current_mv->ref_idx[0]],
                                                         s->sh.luma_weight_l1[current_mv->ref_idx[1]],
                                                         s->sh.luma_offset_l0[current_mv->ref_idx[0]],
                                                         s->sh.luma_offset_l1[current_mv->ref_idx[1]],
                                                         mx1, my1, block_w);

}

/**
 * 8.5.3.2.2.2 Chroma sample uniprediction interpolation process
 *
 * @param s HEVC decoding context
 * @param dst1 target buffer for block data at block position (U plane)
 * @param dst2 target buffer for block data at block position (V plane)
 * @param dststride stride of the dst1 and dst2 buffers
 * @param ref reference picture buffer at origin (0, 0)
 * @param mv motion vector (relative to block position) to get pixel data from
 * @param x_off horizontal position of block from origin (0, 0)
 * @param y_off vertical position of block from origin (0, 0)
 * @param block_w width of block
 * @param block_h height of block
 * @param chroma_weight weighting factor applied to the chroma prediction
 * @param chroma_offset additive offset applied to the chroma prediction value
 */

static void chroma_mc_uni(HEVCContext *s, uint8_t *dst0,
                          ptrdiff_t dststride, uint8_t *src0, ptrdiff_t srcstride, int reflist,
                          int x_off, int y_off, int block_w, int block_h, struct MvField *current_mv, int chroma_weight, int chroma_offset)
{
    HEVCLocalContext *lc = s->HEVClc;
    int pic_width        = s->ps.sps->width >> s->ps.sps->hshift[1];
    int pic_height       = s->ps.sps->height >> s->ps.sps->vshift[1];
    const Mv *mv         = &current_mv->mv[reflist];
    int weight_flag      = (s->sh.slice_type == P_SLICE && s->ps.pps->weighted_pred_flag) ||
                           (s->sh.slice_type == B_SLICE && s->ps.pps->weighted_bipred_flag);
    int idx              = ff_hevc_pel_weight[block_w];
    int hshift           = s->ps.sps->hshift[1];
    int vshift           = s->ps.sps->vshift[1];
    intptr_t mx          = av_mod_uintp2(mv->x, 2 + hshift);
    intptr_t my          = av_mod_uintp2(mv->y, 2 + vshift);
    intptr_t _mx         = mx << (1 - hshift);
    intptr_t _my         = my << (1 - vshift);

    x_off += mv->x >> (2 + hshift);
    y_off += mv->y >> (2 + vshift);
    src0  += y_off * srcstride + (x_off * (1 << s->ps.sps->pixel_shift));

    if (x_off < EPEL_EXTRA_BEFORE || y_off < EPEL_EXTRA_AFTER ||
        x_off >= pic_width - block_w - EPEL_EXTRA_AFTER ||
        y_off >= pic_height - block_h - EPEL_EXTRA_AFTER) {
        const int edge_emu_stride = EDGE_EMU_BUFFER_STRIDE << s->ps.sps->pixel_shift;
        int offset0 = EPEL_EXTRA_BEFORE * (srcstride + (1 << s->ps.sps->pixel_shift));
        int buf_offset0 = EPEL_EXTRA_BEFORE *
                          (edge_emu_stride + (1 << s->ps.sps->pixel_shift));
        s->vdsp.emulated_edge_mc(lc->edge_emu_buffer, src0 - offset0,
                                 edge_emu_stride, srcstride,
                                 block_w + EPEL_EXTRA, block_h + EPEL_EXTRA,
                                 x_off - EPEL_EXTRA_BEFORE,
                                 y_off - EPEL_EXTRA_BEFORE,
                                 pic_width, pic_height);

        src0 = lc->edge_emu_buffer + buf_offset0;
        srcstride = edge_emu_stride;
    }
    if (!weight_flag)
        s->hevcdsp.put_hevc_epel_uni[idx][!!my][!!mx](dst0, dststride, src0, srcstride,
                                                  block_h, _mx, _my, block_w);
    else
        s->hevcdsp.put_hevc_epel_uni_w[idx][!!my][!!mx](dst0, dststride, src0, srcstride,
                                                        block_h, s->sh.chroma_log2_weight_denom,
                                                        chroma_weight, chroma_offset, _mx, _my, block_w);
}

/**
 * 8.5.3.2.2.2 Chroma sample bidirectional interpolation process
 *
 * @param s HEVC decoding context
 * @param dst target buffer for block data at block position
 * @param dststride stride of the dst buffer
 * @param ref0 reference picture0 buffer at origin (0, 0)
 * @param mv0 motion vector0 (relative to block position) to get pixel data from
 * @param x_off horizontal position of block from origin (0, 0)
 * @param y_off vertical position of block from origin (0, 0)
 * @param block_w width of block
 * @param block_h height of block
 * @param ref1 reference picture1 buffer at origin (0, 0)
 * @param mv1 motion vector1 (relative to block position) to get pixel data from
 * @param current_mv current motion vector structure
 * @param cidx chroma component(cb, cr)
 */
static void chroma_mc_bi(HEVCContext *s, uint8_t *dst0, ptrdiff_t dststride, AVFrame *ref0, AVFrame *ref1,
                         int x_off, int y_off, int block_w, int block_h, struct MvField *current_mv, int cidx)
{
    HEVCLocalContext *lc = s->HEVClc;
    uint8_t *src1        = ref0->data[cidx+1];
    uint8_t *src2        = ref1->data[cidx+1];
    ptrdiff_t src1stride = ref0->linesize[cidx+1];
    ptrdiff_t src2stride = ref1->linesize[cidx+1];
    int weight_flag      = (s->sh.slice_type == P_SLICE && s->ps.pps->weighted_pred_flag) ||
                           (s->sh.slice_type == B_SLICE && s->ps.pps->weighted_bipred_flag);
    int pic_width        = s->ps.sps->width >> s->ps.sps->hshift[1];
    int pic_height       = s->ps.sps->height >> s->ps.sps->vshift[1];
    Mv *mv0              = &current_mv->mv[0];
    Mv *mv1              = &current_mv->mv[1];
    int hshift = s->ps.sps->hshift[1];
    int vshift = s->ps.sps->vshift[1];

    intptr_t mx0 = av_mod_uintp2(mv0->x, 2 + hshift);
    intptr_t my0 = av_mod_uintp2(mv0->y, 2 + vshift);
    intptr_t mx1 = av_mod_uintp2(mv1->x, 2 + hshift);
    intptr_t my1 = av_mod_uintp2(mv1->y, 2 + vshift);
    intptr_t _mx0 = mx0 << (1 - hshift);
    intptr_t _my0 = my0 << (1 - vshift);
    intptr_t _mx1 = mx1 << (1 - hshift);
    intptr_t _my1 = my1 << (1 - vshift);

    int x_off0 = x_off + (mv0->x >> (2 + hshift));
    int y_off0 = y_off + (mv0->y >> (2 + vshift));
    int x_off1 = x_off + (mv1->x >> (2 + hshift));
    int y_off1 = y_off + (mv1->y >> (2 + vshift));
    int idx = ff_hevc_pel_weight[block_w];
    src1  += y_off0 * src1stride + (int)((unsigned)x_off0 << s->ps.sps->pixel_shift);
    src2  += y_off1 * src2stride + (int)((unsigned)x_off1 << s->ps.sps->pixel_shift);

    if (x_off0 < EPEL_EXTRA_BEFORE || y_off0 < EPEL_EXTRA_AFTER ||
        x_off0 >= pic_width - block_w - EPEL_EXTRA_AFTER ||
        y_off0 >= pic_height - block_h - EPEL_EXTRA_AFTER) {
        const int edge_emu_stride = EDGE_EMU_BUFFER_STRIDE << s->ps.sps->pixel_shift;
        int offset1 = EPEL_EXTRA_BEFORE * (src1stride + (1 << s->ps.sps->pixel_shift));
        int buf_offset1 = EPEL_EXTRA_BEFORE *
                          (edge_emu_stride + (1 << s->ps.sps->pixel_shift));

        s->vdsp.emulated_edge_mc(lc->edge_emu_buffer, src1 - offset1,
                                 edge_emu_stride, src1stride,
                                 block_w + EPEL_EXTRA, block_h + EPEL_EXTRA,
                                 x_off0 - EPEL_EXTRA_BEFORE,
                                 y_off0 - EPEL_EXTRA_BEFORE,
                                 pic_width, pic_height);

        src1 = lc->edge_emu_buffer + buf_offset1;
        src1stride = edge_emu_stride;
    }

    if (x_off1 < EPEL_EXTRA_BEFORE || y_off1 < EPEL_EXTRA_AFTER ||
        x_off1 >= pic_width - block_w - EPEL_EXTRA_AFTER ||
        y_off1 >= pic_height - block_h - EPEL_EXTRA_AFTER) {
        const int edge_emu_stride = EDGE_EMU_BUFFER_STRIDE << s->ps.sps->pixel_shift;
        int offset1 = EPEL_EXTRA_BEFORE * (src2stride + (1 << s->ps.sps->pixel_shift));
        int buf_offset1 = EPEL_EXTRA_BEFORE *
                          (edge_emu_stride + (1 << s->ps.sps->pixel_shift));

        s->vdsp.emulated_edge_mc(lc->edge_emu_buffer2, src2 - offset1,
                                 edge_emu_stride, src2stride,
                                 block_w + EPEL_EXTRA, block_h + EPEL_EXTRA,
                                 x_off1 - EPEL_EXTRA_BEFORE,
                                 y_off1 - EPEL_EXTRA_BEFORE,
                                 pic_width, pic_height);

        src2 = lc->edge_emu_buffer2 + buf_offset1;
        src2stride = edge_emu_stride;
    }

    s->hevcdsp.put_hevc_epel[idx][!!my0][!!mx0](lc->tmp, src1, src1stride,
                                                block_h, _mx0, _my0, block_w);
    if (!weight_flag)
        s->hevcdsp.put_hevc_epel_bi[idx][!!my1][!!mx1](dst0, s->frame->linesize[cidx+1],
                                                       src2, src2stride, lc->tmp,
                                                       block_h, _mx1, _my1, block_w);
    else
        s->hevcdsp.put_hevc_epel_bi_w[idx][!!my1][!!mx1](dst0, s->frame->linesize[cidx+1],
                                                         src2, src2stride, lc->tmp,
                                                         block_h,
                                                         s->sh.chroma_log2_weight_denom,
                                                         s->sh.chroma_weight_l0[current_mv->ref_idx[0]][cidx],
                                                         s->sh.chroma_weight_l1[current_mv->ref_idx[1]][cidx],
                                                         s->sh.chroma_offset_l0[current_mv->ref_idx[0]][cidx],
                                                         s->sh.chroma_offset_l1[current_mv->ref_idx[1]][cidx],
                                                         _mx1, _my1, block_w);
}

static void hevc_await_progress(HEVCContext *s, HEVCFrame *ref,
                                const Mv *mv, int y0, int height)
{
    int y = FFMAX(0, (mv->y >> 2) + y0 + height + 9);

    if (s->threads_type == FF_THREAD_FRAME )
        ff_thread_await_progress(&ref->tf, y, 0);
}

static void hevc_luma_mv_mvp_mode(HEVCContext *s, int x0, int y0, int nPbW,
                                  int nPbH, int log2_cb_size, int part_idx,
                                  int merge_idx, MvField *mv)
{
    HEVCLocalContext *lc = s->HEVClc;
    enum InterPredIdc inter_pred_idc = PRED_L0;
    int mvp_flag;

    ff_hevc_set_neighbour_available(s, x0, y0, nPbW, nPbH);
    mv->pred_flag = 0;
    if (s->sh.slice_type == B_SLICE)
        inter_pred_idc = ff_hevc_inter_pred_idc_decode(s, nPbW, nPbH);

    if (inter_pred_idc != PRED_L1) {
        if (s->sh.nb_refs[L0])
            mv->ref_idx[0]= ff_hevc_ref_idx_lx_decode(s, s->sh.nb_refs[L0]);

        mv->pred_flag = PF_L0;
        ff_hevc_hls_mvd_coding(s, x0, y0, 0);
        mvp_flag = ff_hevc_mvp_lx_flag_decode(s);
        ff_hevc_luma_mv_mvp_mode(s, x0, y0, nPbW, nPbH, log2_cb_size,
                                 part_idx, merge_idx, mv, mvp_flag, 0);
        mv->mv[0].x += lc->pu.mvd.x;
        mv->mv[0].y += lc->pu.mvd.y;
    }

    if (inter_pred_idc != PRED_L0) {
        if (s->sh.nb_refs[L1])
            mv->ref_idx[1]= ff_hevc_ref_idx_lx_decode(s, s->sh.nb_refs[L1]);

        if (s->sh.mvd_l1_zero_flag == 1 && inter_pred_idc == PRED_BI) {
            AV_ZERO32(&lc->pu.mvd);
        } else {
            ff_hevc_hls_mvd_coding(s, x0, y0, 1);
        }

        mv->pred_flag += PF_L1;
        mvp_flag = ff_hevc_mvp_lx_flag_decode(s);
        ff_hevc_luma_mv_mvp_mode(s, x0, y0, nPbW, nPbH, log2_cb_size,
                                 part_idx, merge_idx, mv, mvp_flag, 1);
        mv->mv[1].x += lc->pu.mvd.x;
        mv->mv[1].y += lc->pu.mvd.y;
    }
}

static void hls_prediction_unit(HEVCContext *s, int x0, int y0,
                                int nPbW, int nPbH,
                                int log2_cb_size, int partIdx, int idx)
{
#define POS(c_idx, x, y)                                                              \
    &s->frame->data[c_idx][((y) >> s->ps.sps->vshift[c_idx]) * s->frame->linesize[c_idx] + \
                           (((x) >> s->ps.sps->hshift[c_idx]) << s->ps.sps->pixel_shift)]
    HEVCLocalContext *lc = s->HEVClc;
    int merge_idx = 0;
    struct MvField current_mv = {{{ 0 }}};

    int min_pu_width = s->ps.sps->min_pu_width;

    MvField *tab_mvf = s->ref->tab_mvf;
    RefPicList  *refPicList = s->ref->refPicList;
    HEVCFrame *ref0 = NULL, *ref1 = NULL;
    uint8_t *dst0 = POS(0, x0, y0);
    uint8_t *dst1 = POS(1, x0, y0);
    uint8_t *dst2 = POS(2, x0, y0);
    int log2_min_cb_size = s->ps.sps->log2_min_cb_size;
    int min_cb_width     = s->ps.sps->min_cb_width;
    int x_cb             = x0 >> log2_min_cb_size;
    int y_cb             = y0 >> log2_min_cb_size;
    int x_pu, y_pu;
    int i, j;

    int skip_flag = SAMPLE_CTB(s->skip_flag, x_cb, y_cb);

    if (!skip_flag)
        lc->pu.merge_flag = ff_hevc_merge_flag_decode(s);

    if (skip_flag || lc->pu.merge_flag) {
        if (s->sh.max_num_merge_cand > 1)
            merge_idx = ff_hevc_merge_idx_decode(s);
        else
            merge_idx = 0;

        ff_hevc_luma_mv_merge_mode(s, x0, y0, nPbW, nPbH, log2_cb_size,
                                   partIdx, merge_idx, &current_mv);
    } else {
        hevc_luma_mv_mvp_mode(s, x0, y0, nPbW, nPbH, log2_cb_size,
                              partIdx, merge_idx, &current_mv);
    }

    x_pu = x0 >> s->ps.sps->log2_min_pu_size;
    y_pu = y0 >> s->ps.sps->log2_min_pu_size;

    for (j = 0; j < nPbH >> s->ps.sps->log2_min_pu_size; j++)
        for (i = 0; i < nPbW >> s->ps.sps->log2_min_pu_size; i++)
            tab_mvf[(y_pu + j) * min_pu_width + x_pu + i] = current_mv;

    if (current_mv.pred_flag & PF_L0) {
        ref0 = refPicList[0].ref[current_mv.ref_idx[0]];
        if (!ref0)
            return;
        hevc_await_progress(s, ref0, &current_mv.mv[0], y0, nPbH);
    }
    if (current_mv.pred_flag & PF_L1) {
        ref1 = refPicList[1].ref[current_mv.ref_idx[1]];
        if (!ref1)
            return;
        hevc_await_progress(s, ref1, &current_mv.mv[1], y0, nPbH);
    }

    if (current_mv.pred_flag == PF_L0) {
        int x0_c = x0 >> s->ps.sps->hshift[1];
        int y0_c = y0 >> s->ps.sps->vshift[1];
        int nPbW_c = nPbW >> s->ps.sps->hshift[1];
        int nPbH_c = nPbH >> s->ps.sps->vshift[1];

        luma_mc_uni(s, dst0, s->frame->linesize[0], ref0->frame,
                    &current_mv.mv[0], x0, y0, nPbW, nPbH,
                    s->sh.luma_weight_l0[current_mv.ref_idx[0]],
                    s->sh.luma_offset_l0[current_mv.ref_idx[0]]);

        if (s->ps.sps->chroma_format_idc) {
            chroma_mc_uni(s, dst1, s->frame->linesize[1], ref0->frame->data[1], ref0->frame->linesize[1],
                          0, x0_c, y0_c, nPbW_c, nPbH_c, &current_mv,
                          s->sh.chroma_weight_l0[current_mv.ref_idx[0]][0], s->sh.chroma_offset_l0[current_mv.ref_idx[0]][0]);
            chroma_mc_uni(s, dst2, s->frame->linesize[2], ref0->frame->data[2], ref0->frame->linesize[2],
                          0, x0_c, y0_c, nPbW_c, nPbH_c, &current_mv,
                          s->sh.chroma_weight_l0[current_mv.ref_idx[0]][1], s->sh.chroma_offset_l0[current_mv.ref_idx[0]][1]);
        }
    } else if (current_mv.pred_flag == PF_L1) {
        int x0_c = x0 >> s->ps.sps->hshift[1];
        int y0_c = y0 >> s->ps.sps->vshift[1];
        int nPbW_c = nPbW >> s->ps.sps->hshift[1];
        int nPbH_c = nPbH >> s->ps.sps->vshift[1];

        luma_mc_uni(s, dst0, s->frame->linesize[0], ref1->frame,
                    &current_mv.mv[1], x0, y0, nPbW, nPbH,
                    s->sh.luma_weight_l1[current_mv.ref_idx[1]],
                    s->sh.luma_offset_l1[current_mv.ref_idx[1]]);

        if (s->ps.sps->chroma_format_idc) {
            chroma_mc_uni(s, dst1, s->frame->linesize[1], ref1->frame->data[1], ref1->frame->linesize[1],
                          1, x0_c, y0_c, nPbW_c, nPbH_c, &current_mv,
                          s->sh.chroma_weight_l1[current_mv.ref_idx[1]][0], s->sh.chroma_offset_l1[current_mv.ref_idx[1]][0]);

            chroma_mc_uni(s, dst2, s->frame->linesize[2], ref1->frame->data[2], ref1->frame->linesize[2],
                          1, x0_c, y0_c, nPbW_c, nPbH_c, &current_mv,
                          s->sh.chroma_weight_l1[current_mv.ref_idx[1]][1], s->sh.chroma_offset_l1[current_mv.ref_idx[1]][1]);
        }
    } else if (current_mv.pred_flag == PF_BI) {
        int x0_c = x0 >> s->ps.sps->hshift[1];
        int y0_c = y0 >> s->ps.sps->vshift[1];
        int nPbW_c = nPbW >> s->ps.sps->hshift[1];
        int nPbH_c = nPbH >> s->ps.sps->vshift[1];

        luma_mc_bi(s, dst0, s->frame->linesize[0], ref0->frame,
                   &current_mv.mv[0], x0, y0, nPbW, nPbH,
                   ref1->frame, &current_mv.mv[1], &current_mv);

        if (s->ps.sps->chroma_format_idc) {
            chroma_mc_bi(s, dst1, s->frame->linesize[1], ref0->frame, ref1->frame,
                         x0_c, y0_c, nPbW_c, nPbH_c, &current_mv, 0);

            chroma_mc_bi(s, dst2, s->frame->linesize[2], ref0->frame, ref1->frame,
                         x0_c, y0_c, nPbW_c, nPbH_c, &current_mv, 1);
        }
    }
}

/**
 * 8.4.1
 */
static int luma_intra_pred_mode(HEVCContext *s, int x0, int y0, int pu_size,
                                int prev_intra_luma_pred_flag)
{
    HEVCLocalContext *lc = s->HEVClc;
    int x_pu             = x0 >> s->ps.sps->log2_min_pu_size;
    int y_pu             = y0 >> s->ps.sps->log2_min_pu_size;
    int min_pu_width     = s->ps.sps->min_pu_width;
    int size_in_pus      = pu_size >> s->ps.sps->log2_min_pu_size;
    int x0b              = av_mod_uintp2(x0, s->ps.sps->log2_ctb_size);
    int y0b              = av_mod_uintp2(y0, s->ps.sps->log2_ctb_size);

    int cand_up   = (lc->ctb_up_flag || y0b) ?
                    s->tab_ipm[(y_pu - 1) * min_pu_width + x_pu] : INTRA_DC;
    int cand_left = (lc->ctb_left_flag || x0b) ?
                    s->tab_ipm[y_pu * min_pu_width + x_pu - 1]   : INTRA_DC;

    int y_ctb = (y0 >> (s->ps.sps->log2_ctb_size)) << (s->ps.sps->log2_ctb_size);

    MvField *tab_mvf = s->ref->tab_mvf;
    int intra_pred_mode;
    int candidate[3];
    int i, j;

    // intra_pred_mode prediction does not cross vertical CTB boundaries
    if ((y0 - 1) < y_ctb)
        cand_up = INTRA_DC;

    if (cand_left == cand_up) {
        if (cand_left < 2) {
            candidate[0] = INTRA_PLANAR;
            candidate[1] = INTRA_DC;
            candidate[2] = INTRA_ANGULAR_26;
        } else {
            candidate[0] = cand_left;
            candidate[1] = 2 + ((cand_left - 2 - 1 + 32) & 31);
            candidate[2] = 2 + ((cand_left - 2 + 1) & 31);
        }
    } else {
        candidate[0] = cand_left;
        candidate[1] = cand_up;
        if (candidate[0] != INTRA_PLANAR && candidate[1] != INTRA_PLANAR) {
            candidate[2] = INTRA_PLANAR;
        } else if (candidate[0] != INTRA_DC && candidate[1] != INTRA_DC) {
            candidate[2] = INTRA_DC;
        } else {
            candidate[2] = INTRA_ANGULAR_26;
        }
    }

    if (prev_intra_luma_pred_flag) {
        intra_pred_mode = candidate[lc->pu.mpm_idx];
    } else {
        if (candidate[0] > candidate[1])
            FFSWAP(uint8_t, candidate[0], candidate[1]);
        if (candidate[0] > candidate[2])
            FFSWAP(uint8_t, candidate[0], candidate[2]);
        if (candidate[1] > candidate[2])
            FFSWAP(uint8_t, candidate[1], candidate[2]);

        intra_pred_mode = lc->pu.rem_intra_luma_pred_mode;
        for (i = 0; i < 3; i++)
            if (intra_pred_mode >= candidate[i])
                intra_pred_mode++;
    }

    /* write the intra prediction units into the mv array */
    if (!size_in_pus)
        size_in_pus = 1;
    for (i = 0; i < size_in_pus; i++) {
        memset(&s->tab_ipm[(y_pu + i) * min_pu_width + x_pu],
               intra_pred_mode, size_in_pus);

        for (j = 0; j < size_in_pus; j++) {
            tab_mvf[(y_pu + j) * min_pu_width + x_pu + i].pred_flag = PF_INTRA;
        }
    }

    return intra_pred_mode;
}

static av_always_inline void set_ct_depth(HEVCContext *s, int x0, int y0,
                                          int log2_cb_size, int ct_depth)
{
    int length = (1 << log2_cb_size) >> s->ps.sps->log2_min_cb_size;
    int x_cb   = x0 >> s->ps.sps->log2_min_cb_size;
    int y_cb   = y0 >> s->ps.sps->log2_min_cb_size;
    int y;

    for (y = 0; y < length; y++)
        memset(&s->tab_ct_depth[(y_cb + y) * s->ps.sps->min_cb_width + x_cb],
               ct_depth, length);
}

static const uint8_t tab_mode_idx[] = {
     0,  1,  2,  2,  2,  2,  3,  5,  7,  8, 10, 12, 13, 15, 17, 18, 19, 20,
    21, 22, 23, 23, 24, 24, 25, 25, 26, 27, 27, 28, 28, 29, 29, 30, 31};

static void intra_prediction_unit(HEVCContext *s, int x0, int y0,
                                  int log2_cb_size)
{
    HEVCLocalContext *lc = s->HEVClc;
    static const uint8_t intra_chroma_table[4] = { 0, 26, 10, 1 };
    uint8_t prev_intra_luma_pred_flag[4];
    int split   = lc->cu.part_mode == PART_NxN;
    int pb_size = (1 << log2_cb_size) >> split;
    int side    = split + 1;
    int chroma_mode;
    int i, j;

    for (i = 0; i < side; i++)
        for (j = 0; j < side; j++)
            prev_intra_luma_pred_flag[2 * i + j] = ff_hevc_prev_intra_luma_pred_flag_decode(s);

    for (i = 0; i < side; i++) {
        for (j = 0; j < side; j++) {
            if (prev_intra_luma_pred_flag[2 * i + j])
                lc->pu.mpm_idx = ff_hevc_mpm_idx_decode(s);
            else
                lc->pu.rem_intra_luma_pred_mode = ff_hevc_rem_intra_luma_pred_mode_decode(s);

            lc->pu.intra_pred_mode[2 * i + j] =
                luma_intra_pred_mode(s, x0 + pb_size * j, y0 + pb_size * i, pb_size,
                                     prev_intra_luma_pred_flag[2 * i + j]);
        }
    }

    if (s->ps.sps->chroma_format_idc == 3) {
        for (i = 0; i < side; i++) {
            for (j = 0; j < side; j++) {
                lc->pu.chroma_mode_c[2 * i + j] = chroma_mode = ff_hevc_intra_chroma_pred_mode_decode(s);
                if (chroma_mode != 4) {
                    if (lc->pu.intra_pred_mode[2 * i + j] == intra_chroma_table[chroma_mode])
                        lc->pu.intra_pred_mode_c[2 * i + j] = 34;
                    else
                        lc->pu.intra_pred_mode_c[2 * i + j] = intra_chroma_table[chroma_mode];
                } else {
                    lc->pu.intra_pred_mode_c[2 * i + j] = lc->pu.intra_pred_mode[2 * i + j];
                }
            }
        }
    } else if (s->ps.sps->chroma_format_idc == 2) {
        int mode_idx;
        lc->pu.chroma_mode_c[0] = chroma_mode = ff_hevc_intra_chroma_pred_mode_decode(s);
        if (chroma_mode != 4) {
            if (lc->pu.intra_pred_mode[0] == intra_chroma_table[chroma_mode])
                mode_idx = 34;
            else
                mode_idx = intra_chroma_table[chroma_mode];
        } else {
            mode_idx = lc->pu.intra_pred_mode[0];
        }
        lc->pu.intra_pred_mode_c[0] = tab_mode_idx[mode_idx];
    } else if (s->ps.sps->chroma_format_idc != 0) {
        chroma_mode = ff_hevc_intra_chroma_pred_mode_decode(s);
        if (chroma_mode != 4) {
            if (lc->pu.intra_pred_mode[0] == intra_chroma_table[chroma_mode])
                lc->pu.intra_pred_mode_c[0] = 34;
            else
                lc->pu.intra_pred_mode_c[0] = intra_chroma_table[chroma_mode];
        } else {
            lc->pu.intra_pred_mode_c[0] = lc->pu.intra_pred_mode[0];
        }
    }
}

static void intra_prediction_unit_default_value(HEVCContext *s,
                                                int x0, int y0,
                                                int log2_cb_size)
{
    HEVCLocalContext *lc = s->HEVClc;
    int pb_size          = 1 << log2_cb_size;
    int size_in_pus      = pb_size >> s->ps.sps->log2_min_pu_size;
    int min_pu_width     = s->ps.sps->min_pu_width;
    MvField *tab_mvf     = s->ref->tab_mvf;
    int x_pu             = x0 >> s->ps.sps->log2_min_pu_size;
    int y_pu             = y0 >> s->ps.sps->log2_min_pu_size;
    int j, k;

    if (size_in_pus == 0)
        size_in_pus = 1;
    for (j = 0; j < size_in_pus; j++)
        memset(&s->tab_ipm[(y_pu + j) * min_pu_width + x_pu], INTRA_DC, size_in_pus);
    if (lc->cu.pred_mode == MODE_INTRA)
        for (j = 0; j < size_in_pus; j++)
            for (k = 0; k < size_in_pus; k++)
                tab_mvf[(y_pu + j) * min_pu_width + x_pu + k].pred_flag = PF_INTRA;
}

static int hls_coding_unit(HEVCContext *s, int x0, int y0, int log2_cb_size)
{
    int cb_size          = 1 << log2_cb_size;
    HEVCLocalContext *lc = s->HEVClc;
    int log2_min_cb_size = s->ps.sps->log2_min_cb_size;
    int length           = cb_size >> log2_min_cb_size;
    int min_cb_width     = s->ps.sps->min_cb_width;
    int x_cb             = x0 >> log2_min_cb_size;
    int y_cb             = y0 >> log2_min_cb_size;
    int idx              = log2_cb_size - 2;
    int qp_block_mask    = (1<<(s->ps.sps->log2_ctb_size - s->ps.pps->diff_cu_qp_delta_depth)) - 1;
    int x, y, ret;

    lc->cu.x                = x0;
    lc->cu.y                = y0;
    lc->cu.pred_mode        = MODE_INTRA;
    lc->cu.part_mode        = PART_2Nx2N;
    lc->cu.intra_split_flag = 0;

    SAMPLE_CTB(s->skip_flag, x_cb, y_cb) = 0;
    for (x = 0; x < 4; x++)
        lc->pu.intra_pred_mode[x] = 1;
    if (s->ps.pps->transquant_bypass_enable_flag) {
        lc->cu.cu_transquant_bypass_flag = ff_hevc_cu_transquant_bypass_flag_decode(s);
        if (lc->cu.cu_transquant_bypass_flag)
            set_deblocking_bypass(s, x0, y0, log2_cb_size);
    } else
        lc->cu.cu_transquant_bypass_flag = 0;

    if (s->sh.slice_type != I_SLICE) {
        uint8_t skip_flag = ff_hevc_skip_flag_decode(s, x0, y0, x_cb, y_cb);

        x = y_cb * min_cb_width + x_cb;
        for (y = 0; y < length; y++) {
            memset(&s->skip_flag[x], skip_flag, length);
            x += min_cb_width;
        }
        lc->cu.pred_mode = skip_flag ? MODE_SKIP : MODE_INTER;
    } else {
        x = y_cb * min_cb_width + x_cb;
        for (y = 0; y < length; y++) {
            memset(&s->skip_flag[x], 0, length);
            x += min_cb_width;
        }
    }

    if (SAMPLE_CTB(s->skip_flag, x_cb, y_cb)) {
        hls_prediction_unit(s, x0, y0, cb_size, cb_size, log2_cb_size, 0, idx);
        intra_prediction_unit_default_value(s, x0, y0, log2_cb_size);

        if (!s->sh.disable_deblocking_filter_flag)
            ff_hevc_deblocking_boundary_strengths(s, x0, y0, log2_cb_size);
    } else {
        int pcm_flag = 0;

        if (s->sh.slice_type != I_SLICE)
            lc->cu.pred_mode = ff_hevc_pred_mode_decode(s);
        if (lc->cu.pred_mode != MODE_INTRA ||
            log2_cb_size == s->ps.sps->log2_min_cb_size) {
            lc->cu.part_mode        = ff_hevc_part_mode_decode(s, log2_cb_size);
            lc->cu.intra_split_flag = lc->cu.part_mode == PART_NxN &&
                                      lc->cu.pred_mode == MODE_INTRA;
        }

        if (lc->cu.pred_mode == MODE_INTRA) {
            if (lc->cu.part_mode == PART_2Nx2N && s->ps.sps->pcm_enabled_flag &&
                log2_cb_size >= s->ps.sps->pcm.log2_min_pcm_cb_size &&
                log2_cb_size <= s->ps.sps->pcm.log2_max_pcm_cb_size) {
                pcm_flag = ff_hevc_pcm_flag_decode(s);
            }
            if (pcm_flag) {
                intra_prediction_unit_default_value(s, x0, y0, log2_cb_size);
                ret = hls_pcm_sample(s, x0, y0, log2_cb_size);
                if (s->ps.sps->pcm.loop_filter_disable_flag)
                    set_deblocking_bypass(s, x0, y0, log2_cb_size);

                if (ret < 0)
                    return ret;
            } else {
                intra_prediction_unit(s, x0, y0, log2_cb_size);
            }
        } else {
            intra_prediction_unit_default_value(s, x0, y0, log2_cb_size);
            switch (lc->cu.part_mode) {
            case PART_2Nx2N:
                hls_prediction_unit(s, x0, y0, cb_size, cb_size, log2_cb_size, 0, idx);
                break;
            case PART_2NxN:
                hls_prediction_unit(s, x0, y0,               cb_size, cb_size / 2, log2_cb_size, 0, idx);
                hls_prediction_unit(s, x0, y0 + cb_size / 2, cb_size, cb_size / 2, log2_cb_size, 1, idx);
                break;
            case PART_Nx2N:
                hls_prediction_unit(s, x0,               y0, cb_size / 2, cb_size, log2_cb_size, 0, idx - 1);
                hls_prediction_unit(s, x0 + cb_size / 2, y0, cb_size / 2, cb_size, log2_cb_size, 1, idx - 1);
                break;
            case PART_2NxnU:
                hls_prediction_unit(s, x0, y0,               cb_size, cb_size     / 4, log2_cb_size, 0, idx);
                hls_prediction_unit(s, x0, y0 + cb_size / 4, cb_size, cb_size * 3 / 4, log2_cb_size, 1, idx);
                break;
            case PART_2NxnD:
                hls_prediction_unit(s, x0, y0,                   cb_size, cb_size * 3 / 4, log2_cb_size, 0, idx);
                hls_prediction_unit(s, x0, y0 + cb_size * 3 / 4, cb_size, cb_size     / 4, log2_cb_size, 1, idx);
                break;
            case PART_nLx2N:
                hls_prediction_unit(s, x0,               y0, cb_size     / 4, cb_size, log2_cb_size, 0, idx - 2);
                hls_prediction_unit(s, x0 + cb_size / 4, y0, cb_size * 3 / 4, cb_size, log2_cb_size, 1, idx - 2);
                break;
            case PART_nRx2N:
                hls_prediction_unit(s, x0,                   y0, cb_size * 3 / 4, cb_size, log2_cb_size, 0, idx - 2);
                hls_prediction_unit(s, x0 + cb_size * 3 / 4, y0, cb_size     / 4, cb_size, log2_cb_size, 1, idx - 2);
                break;
            case PART_NxN:
                hls_prediction_unit(s, x0,               y0,               cb_size / 2, cb_size / 2, log2_cb_size, 0, idx - 1);
                hls_prediction_unit(s, x0 + cb_size / 2, y0,               cb_size / 2, cb_size / 2, log2_cb_size, 1, idx - 1);
                hls_prediction_unit(s, x0,               y0 + cb_size / 2, cb_size / 2, cb_size / 2, log2_cb_size, 2, idx - 1);
                hls_prediction_unit(s, x0 + cb_size / 2, y0 + cb_size / 2, cb_size / 2, cb_size / 2, log2_cb_size, 3, idx - 1);
                break;
            }
        }

        if (!pcm_flag) {
            int rqt_root_cbf = 1;

            if (lc->cu.pred_mode != MODE_INTRA &&
                !(lc->cu.part_mode == PART_2Nx2N && lc->pu.merge_flag)) {
                rqt_root_cbf = ff_hevc_no_residual_syntax_flag_decode(s);
            }
            if (rqt_root_cbf) {
                const static int cbf[2] = { 0 };
                lc->cu.max_trafo_depth = lc->cu.pred_mode == MODE_INTRA ?
                                         s->ps.sps->max_transform_hierarchy_depth_intra + lc->cu.intra_split_flag :
                                         s->ps.sps->max_transform_hierarchy_depth_inter;
                ret = hls_transform_tree(s, x0, y0, x0, y0, x0, y0,
                                         log2_cb_size,
                                         log2_cb_size, 0, 0, cbf, cbf);
                if (ret < 0)
                    return ret;
            } else {
                if (!s->sh.disable_deblocking_filter_flag)
                    ff_hevc_deblocking_boundary_strengths(s, x0, y0, log2_cb_size);
            }
        }
    }

    if (s->ps.pps->cu_qp_delta_enabled_flag && lc->tu.is_cu_qp_delta_coded == 0)
        ff_hevc_set_qPy(s, x0, y0, log2_cb_size);

    x = y_cb * min_cb_width + x_cb;
    for (y = 0; y < length; y++) {
        memset(&s->qp_y_tab[x], lc->qp_y, length);
        x += min_cb_width;
    }

    if(((x0 + (1<<log2_cb_size)) & qp_block_mask) == 0 &&
       ((y0 + (1<<log2_cb_size)) & qp_block_mask) == 0) {
        lc->qPy_pred = lc->qp_y;
    }

    set_ct_depth(s, x0, y0, log2_cb_size, lc->ct_depth);

    return 0;
}

static int hls_coding_quadtree(HEVCContext *s, int x0, int y0,
                               int log2_cb_size, int cb_depth)
{
    HEVCLocalContext *lc = s->HEVClc;
    const int cb_size    = 1 << log2_cb_size;
    int ret;
    int split_cu;

    lc->ct_depth = cb_depth;
    if (x0 + cb_size <= s->ps.sps->width  &&
        y0 + cb_size <= s->ps.sps->height &&
        log2_cb_size > s->ps.sps->log2_min_cb_size) {
        split_cu = ff_hevc_split_coding_unit_flag_decode(s, cb_depth, x0, y0);
    } else {
        split_cu = (log2_cb_size > s->ps.sps->log2_min_cb_size);
    }
    if (s->ps.pps->cu_qp_delta_enabled_flag &&
        log2_cb_size >= s->ps.sps->log2_ctb_size - s->ps.pps->diff_cu_qp_delta_depth) {
        lc->tu.is_cu_qp_delta_coded = 0;
        lc->tu.cu_qp_delta          = 0;
    }

    if (s->sh.cu_chroma_qp_offset_enabled_flag &&
        log2_cb_size >= s->ps.sps->log2_ctb_size - s->ps.pps->diff_cu_chroma_qp_offset_depth) {
        lc->tu.is_cu_chroma_qp_offset_coded = 0;
    }

    if (split_cu) {
        int qp_block_mask = (1<<(s->ps.sps->log2_ctb_size - s->ps.pps->diff_cu_qp_delta_depth)) - 1;
        const int cb_size_split = cb_size >> 1;
        const int x1 = x0 + cb_size_split;
        const int y1 = y0 + cb_size_split;

        int more_data = 0;

        more_data = hls_coding_quadtree(s, x0, y0, log2_cb_size - 1, cb_depth + 1);
        if (more_data < 0)
            return more_data;

        if (more_data && x1 < s->ps.sps->width) {
            more_data = hls_coding_quadtree(s, x1, y0, log2_cb_size - 1, cb_depth + 1);
            if (more_data < 0)
                return more_data;
        }
        if (more_data && y1 < s->ps.sps->height) {
            more_data = hls_coding_quadtree(s, x0, y1, log2_cb_size - 1, cb_depth + 1);
            if (more_data < 0)
                return more_data;
        }
        if (more_data && x1 < s->ps.sps->width &&
            y1 < s->ps.sps->height) {
            more_data = hls_coding_quadtree(s, x1, y1, log2_cb_size - 1, cb_depth + 1);
            if (more_data < 0)
                return more_data;
        }

        if(((x0 + (1<<log2_cb_size)) & qp_block_mask) == 0 &&
            ((y0 + (1<<log2_cb_size)) & qp_block_mask) == 0)
            lc->qPy_pred = lc->qp_y;

        if (more_data)
            return ((x1 + cb_size_split) < s->ps.sps->width ||
                    (y1 + cb_size_split) < s->ps.sps->height);
        else
            return 0;
    } else {
        ret = hls_coding_unit(s, x0, y0, log2_cb_size);
        if (ret < 0)
            return ret;
        if ((!((x0 + cb_size) %
               (1 << (s->ps.sps->log2_ctb_size))) ||
             (x0 + cb_size >= s->ps.sps->width)) &&
            (!((y0 + cb_size) %
               (1 << (s->ps.sps->log2_ctb_size))) ||
             (y0 + cb_size >= s->ps.sps->height))) {
            int end_of_slice_flag = ff_hevc_end_of_slice_flag_decode(s);
            return !end_of_slice_flag;
        } else {
            return 1;
        }
    }

    return 0;
}

static void hls_decode_neighbour(HEVCContext *s, int x_ctb, int y_ctb,
                                 int ctb_addr_ts)
{
    HEVCLocalContext *lc  = s->HEVClc;
    int ctb_size          = 1 << s->ps.sps->log2_ctb_size;
    int ctb_addr_rs       = s->ps.pps->ctb_addr_ts_to_rs[ctb_addr_ts];
    int ctb_addr_in_slice = ctb_addr_rs - s->sh.slice_addr;

    s->tab_slice_address[ctb_addr_rs] = s->sh.slice_addr;

    if (s->ps.pps->entropy_coding_sync_enabled_flag) {
        if (x_ctb == 0 && (y_ctb & (ctb_size - 1)) == 0)
            lc->first_qp_group = 1;
        lc->end_of_tiles_x = s->ps.sps->width;
    } else if (s->ps.pps->tiles_enabled_flag) {
        if (ctb_addr_ts && s->ps.pps->tile_id[ctb_addr_ts] != s->ps.pps->tile_id[ctb_addr_ts - 1]) {
            int idxX = s->ps.pps->col_idxX[x_ctb >> s->ps.sps->log2_ctb_size];
            lc->end_of_tiles_x   = x_ctb + (s->ps.pps->column_width[idxX] << s->ps.sps->log2_ctb_size);
            lc->first_qp_group   = 1;
        }
    } else {
        lc->end_of_tiles_x = s->ps.sps->width;
    }

    lc->end_of_tiles_y = FFMIN(y_ctb + ctb_size, s->ps.sps->height);

    lc->boundary_flags = 0;
    if (s->ps.pps->tiles_enabled_flag) {
        if (x_ctb > 0 && s->ps.pps->tile_id[ctb_addr_ts] != s->ps.pps->tile_id[s->ps.pps->ctb_addr_rs_to_ts[ctb_addr_rs - 1]])
            lc->boundary_flags |= BOUNDARY_LEFT_TILE;
        if (x_ctb > 0 && s->tab_slice_address[ctb_addr_rs] != s->tab_slice_address[ctb_addr_rs - 1])
            lc->boundary_flags |= BOUNDARY_LEFT_SLICE;
        if (y_ctb > 0 && s->ps.pps->tile_id[ctb_addr_ts] != s->ps.pps->tile_id[s->ps.pps->ctb_addr_rs_to_ts[ctb_addr_rs - s->ps.sps->ctb_width]])
            lc->boundary_flags |= BOUNDARY_UPPER_TILE;
        if (y_ctb > 0 && s->tab_slice_address[ctb_addr_rs] != s->tab_slice_address[ctb_addr_rs - s->ps.sps->ctb_width])
            lc->boundary_flags |= BOUNDARY_UPPER_SLICE;
    } else {
        if (ctb_addr_in_slice <= 0)
            lc->boundary_flags |= BOUNDARY_LEFT_SLICE;
        if (ctb_addr_in_slice < s->ps.sps->ctb_width)
            lc->boundary_flags |= BOUNDARY_UPPER_SLICE;
    }

    lc->ctb_left_flag = ((x_ctb > 0) && (ctb_addr_in_slice > 0) && !(lc->boundary_flags & BOUNDARY_LEFT_TILE));
    lc->ctb_up_flag   = ((y_ctb > 0) && (ctb_addr_in_slice >= s->ps.sps->ctb_width) && !(lc->boundary_flags & BOUNDARY_UPPER_TILE));
    lc->ctb_up_right_flag = ((y_ctb > 0)  && (ctb_addr_in_slice+1 >= s->ps.sps->ctb_width) && (s->ps.pps->tile_id[ctb_addr_ts] == s->ps.pps->tile_id[s->ps.pps->ctb_addr_rs_to_ts[ctb_addr_rs+1 - s->ps.sps->ctb_width]]));
    lc->ctb_up_left_flag = ((x_ctb > 0) && (y_ctb > 0)  && (ctb_addr_in_slice-1 >= s->ps.sps->ctb_width) && (s->ps.pps->tile_id[ctb_addr_ts] == s->ps.pps->tile_id[s->ps.pps->ctb_addr_rs_to_ts[ctb_addr_rs-1 - s->ps.sps->ctb_width]]));
}

static int hls_decode_entry(AVCodecContext *avctxt, void *isFilterThread)
{
    HEVCContext *s  = avctxt->priv_data;
    int ctb_size    = 1 << s->ps.sps->log2_ctb_size;
    int more_data   = 1;
    int x_ctb       = 0;
    int y_ctb       = 0;
    int ctb_addr_ts = s->ps.pps->ctb_addr_rs_to_ts[s->sh.slice_ctb_addr_rs];

    if (!ctb_addr_ts && s->sh.dependent_slice_segment_flag) {
        av_log(s->avctx, AV_LOG_ERROR, "Impossible initial tile.\n");
        return AVERROR_INVALIDDATA;
    }

    if (s->sh.dependent_slice_segment_flag) {
        int prev_rs = s->ps.pps->ctb_addr_ts_to_rs[ctb_addr_ts - 1];
        if (s->tab_slice_address[prev_rs] != s->sh.slice_addr) {
            av_log(s->avctx, AV_LOG_ERROR, "Previous slice segment missing\n");
            return AVERROR_INVALIDDATA;
        }
    }

    while (more_data && ctb_addr_ts < s->ps.sps->ctb_size) {
        int ctb_addr_rs = s->ps.pps->ctb_addr_ts_to_rs[ctb_addr_ts];

        x_ctb = (ctb_addr_rs % ((s->ps.sps->width + ctb_size - 1) >> s->ps.sps->log2_ctb_size)) << s->ps.sps->log2_ctb_size;
        y_ctb = (ctb_addr_rs / ((s->ps.sps->width + ctb_size - 1) >> s->ps.sps->log2_ctb_size)) << s->ps.sps->log2_ctb_size;
        hls_decode_neighbour(s, x_ctb, y_ctb, ctb_addr_ts);

        ff_hevc_cabac_init(s, ctb_addr_ts);

        hls_sao_param(s, x_ctb >> s->ps.sps->log2_ctb_size, y_ctb >> s->ps.sps->log2_ctb_size);

        s->deblock[ctb_addr_rs].beta_offset = s->sh.beta_offset;
        s->deblock[ctb_addr_rs].tc_offset   = s->sh.tc_offset;
        s->filter_slice_edges[ctb_addr_rs]  = s->sh.slice_loop_filter_across_slices_enabled_flag;

        more_data = hls_coding_quadtree(s, x_ctb, y_ctb, s->ps.sps->log2_ctb_size, 0);
        if (more_data < 0) {
            s->tab_slice_address[ctb_addr_rs] = -1;
            return more_data;
        }


        ctb_addr_ts++;
        ff_hevc_save_states(s, ctb_addr_ts);
        ff_hevc_hls_filters(s, x_ctb, y_ctb, ctb_size);
    }

    if (x_ctb + ctb_size >= s->ps.sps->width &&
        y_ctb + ctb_size >= s->ps.sps->height)
        ff_hevc_hls_filter(s, x_ctb, y_ctb, ctb_size);

    return ctb_addr_ts;
}

static int hls_slice_data(HEVCContext *s)
{
    int arg[2];
    int ret[2];

    arg[0] = 0;
    arg[1] = 1;

    s->avctx->execute(s->avctx, hls_decode_entry, arg, ret , 1, sizeof(int));
    return ret[0];
}
static int hls_decode_entry_wpp(AVCodecContext *avctxt, void *input_ctb_row, int job, int self_id)
{
    HEVCContext *s1  = avctxt->priv_data, *s;
    HEVCLocalContext *lc;
    int ctb_size    = 1<< s1->ps.sps->log2_ctb_size;
    int more_data   = 1;
    int *ctb_row_p    = input_ctb_row;
    int ctb_row = ctb_row_p[job];
    int ctb_addr_rs = s1->sh.slice_ctb_addr_rs + ctb_row * ((s1->ps.sps->width + ctb_size - 1) >> s1->ps.sps->log2_ctb_size);
    int ctb_addr_ts = s1->ps.pps->ctb_addr_rs_to_ts[ctb_addr_rs];
    int thread = ctb_row % s1->threads_number;
    int ret;

    s = s1->sList[self_id];
    lc = s->HEVClc;

    if(ctb_row) {
        ret = init_get_bits8(&lc->gb, s->data + s->sh.offset[ctb_row - 1], s->sh.size[ctb_row - 1]);

        if (ret < 0)
            return ret;
        ff_init_cabac_decoder(&lc->cc, s->data + s->sh.offset[(ctb_row)-1], s->sh.size[ctb_row - 1]);
    }

    while(more_data && ctb_addr_ts < s->ps.sps->ctb_size) {
        int x_ctb = (ctb_addr_rs % s->ps.sps->ctb_width) << s->ps.sps->log2_ctb_size;
        int y_ctb = (ctb_addr_rs / s->ps.sps->ctb_width) << s->ps.sps->log2_ctb_size;

        hls_decode_neighbour(s, x_ctb, y_ctb, ctb_addr_ts);

        ff_thread_await_progress2(s->avctx, ctb_row, thread, SHIFT_CTB_WPP);

        if (avpriv_atomic_int_get(&s1->wpp_err)){
            ff_thread_report_progress2(s->avctx, ctb_row , thread, SHIFT_CTB_WPP);
            return 0;
        }

        ff_hevc_cabac_init(s, ctb_addr_ts);
        hls_sao_param(s, x_ctb >> s->ps.sps->log2_ctb_size, y_ctb >> s->ps.sps->log2_ctb_size);
        more_data = hls_coding_quadtree(s, x_ctb, y_ctb, s->ps.sps->log2_ctb_size, 0);

        if (more_data < 0) {
            s->tab_slice_address[ctb_addr_rs] = -1;
            avpriv_atomic_int_set(&s1->wpp_err,  1);
            ff_thread_report_progress2(s->avctx, ctb_row ,thread, SHIFT_CTB_WPP);
            return more_data;
        }

        ctb_addr_ts++;

        ff_hevc_save_states(s, ctb_addr_ts);
        ff_thread_report_progress2(s->avctx, ctb_row, thread, 1);
        ff_hevc_hls_filters(s, x_ctb, y_ctb, ctb_size);

        if (!more_data && (x_ctb+ctb_size) < s->ps.sps->width && ctb_row != s->sh.num_entry_point_offsets) {
            avpriv_atomic_int_set(&s1->wpp_err,  1);
            ff_thread_report_progress2(s->avctx, ctb_row ,thread, SHIFT_CTB_WPP);
            return 0;
        }

        if ((x_ctb+ctb_size) >= s->ps.sps->width && (y_ctb+ctb_size) >= s->ps.sps->height ) {
            ff_hevc_hls_filter(s, x_ctb, y_ctb, ctb_size);
            ff_thread_report_progress2(s->avctx, ctb_row , thread, SHIFT_CTB_WPP);
            return ctb_addr_ts;
        }
        ctb_addr_rs       = s->ps.pps->ctb_addr_ts_to_rs[ctb_addr_ts];
        x_ctb+=ctb_size;

        if(x_ctb >= s->ps.sps->width) {
            break;
        }
    }
    ff_thread_report_progress2(s->avctx, ctb_row ,thread, SHIFT_CTB_WPP);

    return 0;
}

static int hls_slice_data_wpp(HEVCContext *s, const HEVCNAL *nal)
{
    const uint8_t *data = nal->data;
    int length          = nal->size;
    HEVCLocalContext *lc = s->HEVClc;
    int *ret = av_malloc_array(s->sh.num_entry_point_offsets + 1, sizeof(int));
    int *arg = av_malloc_array(s->sh.num_entry_point_offsets + 1, sizeof(int));
    int64_t offset;
    int64_t startheader, cmpt = 0;
    int i, j, res = 0;

    if (!ret || !arg) {
        av_free(ret);
        av_free(arg);
        return AVERROR(ENOMEM);
    }

    if (s->sh.slice_ctb_addr_rs + s->sh.num_entry_point_offsets * s->ps.sps->ctb_width >= s->ps.sps->ctb_width * s->ps.sps->ctb_height) {
        av_log(s->avctx, AV_LOG_ERROR, "WPP ctb addresses are wrong (%d %d %d %d)\n",
            s->sh.slice_ctb_addr_rs, s->sh.num_entry_point_offsets,
            s->ps.sps->ctb_width, s->ps.sps->ctb_height
        );
        res = AVERROR_INVALIDDATA;
        goto error;
    }

    ff_alloc_entries(s->avctx, s->sh.num_entry_point_offsets + 1);

    if (!s->sList[1]) {
        for (i = 1; i < s->threads_number; i++) {
            s->sList[i] = av_malloc(sizeof(HEVCContext));
            memcpy(s->sList[i], s, sizeof(HEVCContext));
            s->HEVClcList[i] = av_mallocz(sizeof(HEVCLocalContext));
            s->sList[i]->HEVClc = s->HEVClcList[i];
        }
    }

    offset = (lc->gb.index >> 3);

    for (j = 0, cmpt = 0, startheader = offset + s->sh.entry_point_offset[0]; j < nal->skipped_bytes; j++) {
        if (nal->skipped_bytes_pos[j] >= offset && nal->skipped_bytes_pos[j] < startheader) {
            startheader--;
            cmpt++;
        }
    }

    for (i = 1; i < s->sh.num_entry_point_offsets; i++) {
        offset += (s->sh.entry_point_offset[i - 1] - cmpt);
        for (j = 0, cmpt = 0, startheader = offset
             + s->sh.entry_point_offset[i]; j < nal->skipped_bytes; j++) {
            if (nal->skipped_bytes_pos[j] >= offset && nal->skipped_bytes_pos[j] < startheader) {
                startheader--;
                cmpt++;
            }
        }
        s->sh.size[i - 1] = s->sh.entry_point_offset[i] - cmpt;
        s->sh.offset[i - 1] = offset;

    }
    if (s->sh.num_entry_point_offsets != 0) {
        offset += s->sh.entry_point_offset[s->sh.num_entry_point_offsets - 1] - cmpt;
        if (length < offset) {
            av_log(s->avctx, AV_LOG_ERROR, "entry_point_offset table is corrupted\n");
            res = AVERROR_INVALIDDATA;
            goto error;
        }
        s->sh.size[s->sh.num_entry_point_offsets - 1] = length - offset;
        s->sh.offset[s->sh.num_entry_point_offsets - 1] = offset;

    }
    s->data = data;

    for (i = 1; i < s->threads_number; i++) {
        s->sList[i]->HEVClc->first_qp_group = 1;
        s->sList[i]->HEVClc->qp_y = s->sList[0]->HEVClc->qp_y;
        memcpy(s->sList[i], s, sizeof(HEVCContext));
        s->sList[i]->HEVClc = s->HEVClcList[i];
    }

    avpriv_atomic_int_set(&s->wpp_err, 0);
    ff_reset_entries(s->avctx);

    for (i = 0; i <= s->sh.num_entry_point_offsets; i++) {
        arg[i] = i;
        ret[i] = 0;
    }

    if (s->ps.pps->entropy_coding_sync_enabled_flag)
        s->avctx->execute2(s->avctx, hls_decode_entry_wpp, arg, ret, s->sh.num_entry_point_offsets + 1);

    for (i = 0; i <= s->sh.num_entry_point_offsets; i++)
        res += ret[i];
error:
    av_free(ret);
    av_free(arg);
    return res;
}

static int set_side_data(HEVCContext *s)
{
    AVFrame *out = s->ref->frame;

    if (s->sei_frame_packing_present &&
        s->frame_packing_arrangement_type >= 3 &&
        s->frame_packing_arrangement_type <= 5 &&
        s->content_interpretation_type > 0 &&
        s->content_interpretation_type < 3) {
        AVStereo3D *stereo = av_stereo3d_create_side_data(out);
        if (!stereo)
            return AVERROR(ENOMEM);

        switch (s->frame_packing_arrangement_type) {
        case 3:
            if (s->quincunx_subsampling)
                stereo->type = AV_STEREO3D_SIDEBYSIDE_QUINCUNX;
            else
                stereo->type = AV_STEREO3D_SIDEBYSIDE;
            break;
        case 4:
            stereo->type = AV_STEREO3D_TOPBOTTOM;
            break;
        case 5:
            stereo->type = AV_STEREO3D_FRAMESEQUENCE;
            break;
        }

        if (s->content_interpretation_type == 2)
            stereo->flags = AV_STEREO3D_FLAG_INVERT;
    }

    if (s->sei_display_orientation_present &&
        (s->sei_anticlockwise_rotation || s->sei_hflip || s->sei_vflip)) {
        double angle = s->sei_anticlockwise_rotation * 360 / (double) (1 << 16);
        AVFrameSideData *rotation = av_frame_new_side_data(out,
                                                           AV_FRAME_DATA_DISPLAYMATRIX,
                                                           sizeof(int32_t) * 9);
        if (!rotation)
            return AVERROR(ENOMEM);

        av_display_rotation_set((int32_t *)rotation->data, angle);
        av_display_matrix_flip((int32_t *)rotation->data,
                               s->sei_hflip, s->sei_vflip);
    }

    if (s->a53_caption) {
        AVFrameSideData* sd = av_frame_new_side_data(out,
                                                     AV_FRAME_DATA_A53_CC,
                                                     s->a53_caption_size);
        if (sd)
            memcpy(sd->data, s->a53_caption, s->a53_caption_size);
        av_freep(&s->a53_caption);
        s->a53_caption_size = 0;
        s->avctx->properties |= FF_CODEC_PROPERTY_CLOSED_CAPTIONS;
    }

    return 0;
}

static int hevc_frame_start(HEVCContext *s)
{
    HEVCLocalContext *lc = s->HEVClc;
    int pic_size_in_ctb  = ((s->ps.sps->width  >> s->ps.sps->log2_min_cb_size) + 1) *
                           ((s->ps.sps->height >> s->ps.sps->log2_min_cb_size) + 1);
    int ret;

    memset(s->horizontal_bs, 0, s->bs_width * s->bs_height);
    memset(s->vertical_bs,   0, s->bs_width * s->bs_height);
    memset(s->cbf_luma,      0, s->ps.sps->min_tb_width * s->ps.sps->min_tb_height);
    memset(s->is_pcm,        0, (s->ps.sps->min_pu_width + 1) * (s->ps.sps->min_pu_height + 1));
    memset(s->tab_slice_address, -1, pic_size_in_ctb * sizeof(*s->tab_slice_address));

    s->is_decoded        = 0;
    s->first_nal_type    = s->nal_unit_type;

    if (s->ps.pps->tiles_enabled_flag)
        lc->end_of_tiles_x = s->ps.pps->column_width[0] << s->ps.sps->log2_ctb_size;

    ret = ff_hevc_set_new_ref(s, &s->frame, s->poc);
    if (ret < 0)
        goto fail;

    ret = ff_hevc_frame_rps(s);
    if (ret < 0) {
        av_log(s->avctx, AV_LOG_ERROR, "Error constructing the frame RPS.\n");
        goto fail;
    }

    s->ref->frame->key_frame = IS_IRAP(s);

    ret = set_side_data(s);
    if (ret < 0)
        goto fail;

    s->frame->pict_type = 3 - s->sh.slice_type;

    if (!IS_IRAP(s))
        ff_hevc_bump_frame(s);

    av_frame_unref(s->output_frame);
    ret = ff_hevc_output_frame(s, s->output_frame, 0);
    if (ret < 0)
        goto fail;

    if (!s->avctx->hwaccel)
        ff_thread_finish_setup(s->avctx);

    return 0;

fail:
    if (s->ref)
        ff_hevc_unref_frame(s, s->ref, ~0);
    s->ref = NULL;
    return ret;
}

static int decode_nal_unit(HEVCContext *s, const HEVCNAL *nal)
{
    HEVCLocalContext *lc = s->HEVClc;
    GetBitContext *gb    = &lc->gb;
    int ctb_addr_ts, ret;

    *gb              = nal->gb;
    s->nal_unit_type = nal->type;
    s->temporal_id   = nal->temporal_id;

    switch (s->nal_unit_type) {
    case NAL_VPS:
        ret = ff_hevc_decode_nal_vps(gb, s->avctx, &s->ps);
        if (ret < 0)
            goto fail;
        break;
    case NAL_SPS:
        ret = ff_hevc_decode_nal_sps(gb, s->avctx, &s->ps,
                                     s->apply_defdispwin);
        if (ret < 0)
            goto fail;
        break;
    case NAL_PPS:
        ret = ff_hevc_decode_nal_pps(gb, s->avctx, &s->ps);
        if (ret < 0)
            goto fail;
        break;
    case NAL_SEI_PREFIX:
    case NAL_SEI_SUFFIX:
        ret = ff_hevc_decode_nal_sei(s);
        if (ret < 0)
            goto fail;
        break;
    case NAL_TRAIL_R:
    case NAL_TRAIL_N:
    case NAL_TSA_N:
    case NAL_TSA_R:
    case NAL_STSA_N:
    case NAL_STSA_R:
    case NAL_BLA_W_LP:
    case NAL_BLA_W_RADL:
    case NAL_BLA_N_LP:
    case NAL_IDR_W_RADL:
    case NAL_IDR_N_LP:
    case NAL_CRA_NUT:
    case NAL_RADL_N:
    case NAL_RADL_R:
    case NAL_RASL_N:
    case NAL_RASL_R:
        ret = hls_slice_header(s);
        if (ret < 0)
            return ret;

        if (s->max_ra == INT_MAX) {
            if (s->nal_unit_type == NAL_CRA_NUT || IS_BLA(s)) {
                s->max_ra = s->poc;
            } else {
                if (IS_IDR(s))
                    s->max_ra = INT_MIN;
            }
        }

        if ((s->nal_unit_type == NAL_RASL_R || s->nal_unit_type == NAL_RASL_N) &&
            s->poc <= s->max_ra) {
            s->is_decoded = 0;
            break;
        } else {
            if (s->nal_unit_type == NAL_RASL_R && s->poc > s->max_ra)
                s->max_ra = INT_MIN;
        }

        if (s->sh.first_slice_in_pic_flag) {
            ret = hevc_frame_start(s);
            if (ret < 0)
                return ret;
        } else if (!s->ref) {
            av_log(s->avctx, AV_LOG_ERROR, "First slice in a frame missing.\n");
            goto fail;
        }

        if (s->nal_unit_type != s->first_nal_type) {
            av_log(s->avctx, AV_LOG_ERROR,
                   "Non-matching NAL types of the VCL NALUs: %d %d\n",
                   s->first_nal_type, s->nal_unit_type);
            return AVERROR_INVALIDDATA;
        }

        if (!s->sh.dependent_slice_segment_flag &&
            s->sh.slice_type != I_SLICE) {
            ret = ff_hevc_slice_rpl(s);
            if (ret < 0) {
                av_log(s->avctx, AV_LOG_WARNING,
                       "Error constructing the reference lists for the current slice.\n");
                goto fail;
            }
        }

        if (s->sh.first_slice_in_pic_flag && s->avctx->hwaccel) {
            ret = s->avctx->hwaccel->start_frame(s->avctx, NULL, 0);
            if (ret < 0)
                goto fail;
        }

        if (s->avctx->hwaccel) {
            ret = s->avctx->hwaccel->decode_slice(s->avctx, nal->raw_data, nal->raw_size);
            if (ret < 0)
                goto fail;
        } else {
            if (s->threads_number > 1 && s->sh.num_entry_point_offsets > 0)
                ctb_addr_ts = hls_slice_data_wpp(s, nal);
            else
                ctb_addr_ts = hls_slice_data(s);
            if (ctb_addr_ts >= (s->ps.sps->ctb_width * s->ps.sps->ctb_height)) {
                s->is_decoded = 1;
            }

            if (ctb_addr_ts < 0) {
                ret = ctb_addr_ts;
                goto fail;
            }
        }
        break;
    case NAL_EOS_NUT:
    case NAL_EOB_NUT:
        s->seq_decode = (s->seq_decode + 1) & 0xff;
        s->max_ra     = INT_MAX;
        break;
    case NAL_AUD:
    case NAL_FD_NUT:
        break;
    default:
        av_log(s->avctx, AV_LOG_INFO,
               "Skipping NAL unit %d\n", s->nal_unit_type);
    }

    return 0;
fail:
    if (s->avctx->err_recognition & AV_EF_EXPLODE)
        return ret;
    return 0;
}

static int decode_nal_units(HEVCContext *s, const uint8_t *buf, int length)
{
    int i, ret = 0;

    s->ref = NULL;
    s->last_eos = s->eos;
    s->eos = 0;

    /* split the input packet into NAL units, so we know the upper bound on the
     * number of slices in the frame */
    ret = ff_hevc_split_packet(s, &s->pkt, buf, length, s->avctx, s->is_nalff,
                               s->nal_length_size);
    if (ret < 0) {
        av_log(s->avctx, AV_LOG_ERROR,
               "Error splitting the input into NAL units.\n");
        return ret;
    }

    for (i = 0; i < s->pkt.nb_nals; i++) {
        if (s->pkt.nals[i].type == NAL_EOB_NUT ||
            s->pkt.nals[i].type == NAL_EOS_NUT)
            s->eos = 1;
    }

    /* decode the NAL units */
    for (i = 0; i < s->pkt.nb_nals; i++) {
        ret = decode_nal_unit(s, &s->pkt.nals[i]);
        if (ret < 0) {
            av_log(s->avctx, AV_LOG_WARNING,
                   "Error parsing NAL unit #%d.\n", i);
            goto fail;
        }
    }

fail:
    if (s->ref && s->threads_type == FF_THREAD_FRAME)
        ff_thread_report_progress(&s->ref->tf, INT_MAX, 0);

    return ret;
}

static void print_md5(void *log_ctx, int level, uint8_t md5[16])
{
    int i;
    for (i = 0; i < 16; i++)
        av_log(log_ctx, level, "%02"PRIx8, md5[i]);
}

static int verify_md5(HEVCContext *s, AVFrame *frame)
{
    const AVPixFmtDescriptor *desc = av_pix_fmt_desc_get(frame->format);
    int pixel_shift;
    int i, j;

    if (!desc)
        return AVERROR(EINVAL);

    pixel_shift = desc->comp[0].depth > 8;

    av_log(s->avctx, AV_LOG_DEBUG, "Verifying checksum for frame with POC %d: ",
           s->poc);

    /* the checksums are LE, so we have to byteswap for >8bpp formats
     * on BE arches */
#if HAVE_BIGENDIAN
    if (pixel_shift && !s->checksum_buf) {
        av_fast_malloc(&s->checksum_buf, &s->checksum_buf_size,
                       FFMAX3(frame->linesize[0], frame->linesize[1],
                              frame->linesize[2]));
        if (!s->checksum_buf)
            return AVERROR(ENOMEM);
    }
#endif

    for (i = 0; frame->data[i]; i++) {
        int width  = s->avctx->coded_width;
        int height = s->avctx->coded_height;
        int w = (i == 1 || i == 2) ? (width  >> desc->log2_chroma_w) : width;
        int h = (i == 1 || i == 2) ? (height >> desc->log2_chroma_h) : height;
        uint8_t md5[16];

        av_md5_init(s->md5_ctx);
        for (j = 0; j < h; j++) {
            const uint8_t *src = frame->data[i] + j * frame->linesize[i];
#if HAVE_BIGENDIAN
            if (pixel_shift) {
                s->bdsp.bswap16_buf((uint16_t *) s->checksum_buf,
                                    (const uint16_t *) src, w);
                src = s->checksum_buf;
            }
#endif
            av_md5_update(s->md5_ctx, src, w << pixel_shift);
        }
        av_md5_final(s->md5_ctx, md5);

        if (!memcmp(md5, s->md5[i], 16)) {
            av_log   (s->avctx, AV_LOG_DEBUG, "plane %d - correct ", i);
            print_md5(s->avctx, AV_LOG_DEBUG, md5);
            av_log   (s->avctx, AV_LOG_DEBUG, "; ");
        } else {
            av_log   (s->avctx, AV_LOG_ERROR, "mismatching checksum of plane %d - ", i);
            print_md5(s->avctx, AV_LOG_ERROR, md5);
            av_log   (s->avctx, AV_LOG_ERROR, " != ");
            print_md5(s->avctx, AV_LOG_ERROR, s->md5[i]);
            av_log   (s->avctx, AV_LOG_ERROR, "\n");
            return AVERROR_INVALIDDATA;
        }
    }

    av_log(s->avctx, AV_LOG_DEBUG, "\n");

    return 0;
}

static int hevc_decode_frame(AVCodecContext *avctx, void *data, int *got_output,
                             AVPacket *avpkt)
{
    int ret;
    HEVCContext *s = avctx->priv_data;

    if (!avpkt->size) {
        ret = ff_hevc_output_frame(s, data, 1);
        if (ret < 0)
            return ret;

        *got_output = ret;
        return 0;
    }

    s->ref = NULL;
    ret    = decode_nal_units(s, avpkt->data, avpkt->size);
    if (ret < 0)
        return ret;

    if (avctx->hwaccel) {
        if (s->ref && (ret = avctx->hwaccel->end_frame(avctx)) < 0) {
            av_log(avctx, AV_LOG_ERROR,
                   "hardware accelerator failed to decode picture\n");
            ff_hevc_unref_frame(s, s->ref, ~0);
            return ret;
        }
    } else {
        /* verify the SEI checksum */
        if (avctx->err_recognition & AV_EF_CRCCHECK && s->is_decoded &&
            s->is_md5) {
            ret = verify_md5(s, s->ref->frame);
            if (ret < 0 && avctx->err_recognition & AV_EF_EXPLODE) {
                ff_hevc_unref_frame(s, s->ref, ~0);
                return ret;
            }
        }
    }
    s->is_md5 = 0;

    if (s->is_decoded) {
        av_log(avctx, AV_LOG_DEBUG, "Decoded frame with POC %d.\n", s->poc);
        s->is_decoded = 0;
    }

    if (s->output_frame->buf[0]) {
        av_frame_move_ref(data, s->output_frame);
        *got_output = 1;
    }

    return avpkt->size;
}

static int hevc_ref_frame(HEVCContext *s, HEVCFrame *dst, HEVCFrame *src)
{
    int ret;

    ret = ff_thread_ref_frame(&dst->tf, &src->tf);
    if (ret < 0)
        return ret;

    dst->tab_mvf_buf = av_buffer_ref(src->tab_mvf_buf);
    if (!dst->tab_mvf_buf)
        goto fail;
    dst->tab_mvf = src->tab_mvf;

    dst->rpl_tab_buf = av_buffer_ref(src->rpl_tab_buf);
    if (!dst->rpl_tab_buf)
        goto fail;
    dst->rpl_tab = src->rpl_tab;

    dst->rpl_buf = av_buffer_ref(src->rpl_buf);
    if (!dst->rpl_buf)
        goto fail;

    dst->poc        = src->poc;
    dst->ctb_count  = src->ctb_count;
    dst->window     = src->window;
    dst->flags      = src->flags;
    dst->sequence   = src->sequence;

    if (src->hwaccel_picture_private) {
        dst->hwaccel_priv_buf = av_buffer_ref(src->hwaccel_priv_buf);
        if (!dst->hwaccel_priv_buf)
            goto fail;
        dst->hwaccel_picture_private = dst->hwaccel_priv_buf->data;
    }

    return 0;
fail:
    ff_hevc_unref_frame(s, dst, ~0);
    return AVERROR(ENOMEM);
}

static av_cold int hevc_decode_free(AVCodecContext *avctx)
{
    HEVCContext       *s = avctx->priv_data;
    int i;

    pic_arrays_free(s);

    av_freep(&s->md5_ctx);

    av_freep(&s->cabac_state);

    for (i = 0; i < 3; i++) {
        av_freep(&s->sao_pixel_buffer_h[i]);
        av_freep(&s->sao_pixel_buffer_v[i]);
    }
    av_frame_free(&s->output_frame);

    for (i = 0; i < FF_ARRAY_ELEMS(s->DPB); i++) {
        ff_hevc_unref_frame(s, &s->DPB[i], ~0);
        av_frame_free(&s->DPB[i].frame);
    }

    for (i = 0; i < FF_ARRAY_ELEMS(s->ps.vps_list); i++)
        av_buffer_unref(&s->ps.vps_list[i]);
    for (i = 0; i < FF_ARRAY_ELEMS(s->ps.sps_list); i++)
        av_buffer_unref(&s->ps.sps_list[i]);
    for (i = 0; i < FF_ARRAY_ELEMS(s->ps.pps_list); i++)
        av_buffer_unref(&s->ps.pps_list[i]);
    s->ps.sps = NULL;
    s->ps.pps = NULL;
    s->ps.vps = NULL;

    av_freep(&s->sh.entry_point_offset);
    av_freep(&s->sh.offset);
    av_freep(&s->sh.size);

    for (i = 1; i < s->threads_number; i++) {
        HEVCLocalContext *lc = s->HEVClcList[i];
        if (lc) {
            av_freep(&s->HEVClcList[i]);
            av_freep(&s->sList[i]);
        }
    }
    if (s->HEVClc == s->HEVClcList[0])
        s->HEVClc = NULL;
    av_freep(&s->HEVClcList[0]);

    for (i = 0; i < s->pkt.nals_allocated; i++) {
        av_freep(&s->pkt.nals[i].rbsp_buffer);
        av_freep(&s->pkt.nals[i].skipped_bytes_pos);
    }
    av_freep(&s->pkt.nals);
    s->pkt.nals_allocated = 0;

    return 0;
}

static av_cold int hevc_init_context(AVCodecContext *avctx)
{
    HEVCContext *s = avctx->priv_data;
    int i;

    s->avctx = avctx;

    s->HEVClc = av_mallocz(sizeof(HEVCLocalContext));
    if (!s->HEVClc)
        goto fail;
    s->HEVClcList[0] = s->HEVClc;
    s->sList[0] = s;

    s->cabac_state = av_malloc(HEVC_CONTEXTS);
    if (!s->cabac_state)
        goto fail;

    s->output_frame = av_frame_alloc();
    if (!s->output_frame)
        goto fail;

    for (i = 0; i < FF_ARRAY_ELEMS(s->DPB); i++) {
        s->DPB[i].frame = av_frame_alloc();
        if (!s->DPB[i].frame)
            goto fail;
        s->DPB[i].tf.f = s->DPB[i].frame;
    }

    s->max_ra = INT_MAX;

    s->md5_ctx = av_md5_alloc();
    if (!s->md5_ctx)
        goto fail;

    ff_bswapdsp_init(&s->bdsp);

    s->context_initialized = 1;
    s->eos = 0;

    return 0;

fail:
    hevc_decode_free(avctx);
    return AVERROR(ENOMEM);
}

static int hevc_update_thread_context(AVCodecContext *dst,
                                      const AVCodecContext *src)
{
    HEVCContext *s  = dst->priv_data;
    HEVCContext *s0 = src->priv_data;
    int i, ret;

    if (!s->context_initialized) {
        ret = hevc_init_context(dst);
        if (ret < 0)
            return ret;
    }

    for (i = 0; i < FF_ARRAY_ELEMS(s->DPB); i++) {
        ff_hevc_unref_frame(s, &s->DPB[i], ~0);
        if (s0->DPB[i].frame->buf[0]) {
            ret = hevc_ref_frame(s, &s->DPB[i], &s0->DPB[i]);
            if (ret < 0)
                return ret;
        }
    }

    if (s->ps.sps != s0->ps.sps)
        s->ps.sps = NULL;
    for (i = 0; i < FF_ARRAY_ELEMS(s->ps.vps_list); i++) {
        av_buffer_unref(&s->ps.vps_list[i]);
        if (s0->ps.vps_list[i]) {
            s->ps.vps_list[i] = av_buffer_ref(s0->ps.vps_list[i]);
            if (!s->ps.vps_list[i])
                return AVERROR(ENOMEM);
        }
    }

    for (i = 0; i < FF_ARRAY_ELEMS(s->ps.sps_list); i++) {
        av_buffer_unref(&s->ps.sps_list[i]);
        if (s0->ps.sps_list[i]) {
            s->ps.sps_list[i] = av_buffer_ref(s0->ps.sps_list[i]);
            if (!s->ps.sps_list[i])
                return AVERROR(ENOMEM);
        }
    }

    for (i = 0; i < FF_ARRAY_ELEMS(s->ps.pps_list); i++) {
        av_buffer_unref(&s->ps.pps_list[i]);
        if (s0->ps.pps_list[i]) {
            s->ps.pps_list[i] = av_buffer_ref(s0->ps.pps_list[i]);
            if (!s->ps.pps_list[i])
                return AVERROR(ENOMEM);
        }
    }

    if (s->ps.sps != s0->ps.sps)
        if ((ret = set_sps(s, s0->ps.sps, src->pix_fmt)) < 0)
            return ret;

    s->seq_decode = s0->seq_decode;
    s->seq_output = s0->seq_output;
    s->pocTid0    = s0->pocTid0;
    s->max_ra     = s0->max_ra;
    s->eos        = s0->eos;
    s->no_rasl_output_flag = s0->no_rasl_output_flag;

    s->is_nalff        = s0->is_nalff;
    s->nal_length_size = s0->nal_length_size;

    s->threads_number      = s0->threads_number;
    s->threads_type        = s0->threads_type;

    if (s0->eos) {
        s->seq_decode = (s->seq_decode + 1) & 0xff;
        s->max_ra = INT_MAX;
    }

    return 0;
}

static int hevc_decode_extradata(HEVCContext *s)
{
    AVCodecContext *avctx = s->avctx;
    GetByteContext gb;
    int ret, i;

    bytestream2_init(&gb, avctx->extradata, avctx->extradata_size);

    if (avctx->extradata_size > 3 &&
        (avctx->extradata[0] || avctx->extradata[1] ||
         avctx->extradata[2] > 1)) {
        /* It seems the extradata is encoded as hvcC format.
         * Temporarily, we support configurationVersion==0 until 14496-15 3rd
         * is finalized. When finalized, configurationVersion will be 1 and we
         * can recognize hvcC by checking if avctx->extradata[0]==1 or not. */
        int i, j, num_arrays, nal_len_size;

        s->is_nalff = 1;

        bytestream2_skip(&gb, 21);
        nal_len_size = (bytestream2_get_byte(&gb) & 3) + 1;
        num_arrays   = bytestream2_get_byte(&gb);

        /* nal units in the hvcC always have length coded with 2 bytes,
         * so put a fake nal_length_size = 2 while parsing them */
        s->nal_length_size = 2;

        /* Decode nal units from hvcC. */
        for (i = 0; i < num_arrays; i++) {
            int type = bytestream2_get_byte(&gb) & 0x3f;
            int cnt  = bytestream2_get_be16(&gb);

            for (j = 0; j < cnt; j++) {
                // +2 for the nal size field
                int nalsize = bytestream2_peek_be16(&gb) + 2;
                if (bytestream2_get_bytes_left(&gb) < nalsize) {
                    av_log(s->avctx, AV_LOG_ERROR,
                           "Invalid NAL unit size in extradata.\n");
                    return AVERROR_INVALIDDATA;
                }

                ret = decode_nal_units(s, gb.buffer, nalsize);
                if (ret < 0) {
                    av_log(avctx, AV_LOG_ERROR,
                           "Decoding nal unit %d %d from hvcC failed\n",
                           type, i);
                    return ret;
                }
                bytestream2_skip(&gb, nalsize);
            }
        }

        /* Now store right nal length size, that will be used to parse
         * all other nals */
        s->nal_length_size = nal_len_size;
    } else {
        s->is_nalff = 0;
        ret = decode_nal_units(s, avctx->extradata, avctx->extradata_size);
        if (ret < 0)
            return ret;
    }

    /* export stream parameters from the first SPS */
    for (i = 0; i < FF_ARRAY_ELEMS(s->ps.sps_list); i++) {
        if (s->ps.sps_list[i]) {
            const HEVCSPS *sps = (const HEVCSPS*)s->ps.sps_list[i]->data;
            export_stream_params(s->avctx, &s->ps, sps);
            break;
        }
    }

    return 0;
}

static av_cold int hevc_decode_init(AVCodecContext *avctx)
{
    HEVCContext *s = avctx->priv_data;
    int ret;

    avctx->internal->allocate_progress = 1;

    ret = hevc_init_context(avctx);
    if (ret < 0)
        return ret;

    s->enable_parallel_tiles = 0;
    s->picture_struct = 0;
    s->eos = 1;

    if(avctx->active_thread_type & FF_THREAD_SLICE)
        s->threads_number = avctx->thread_count;
    else
        s->threads_number = 1;

    if (avctx->extradata_size > 0 && avctx->extradata) {
        ret = hevc_decode_extradata(s);
        if (ret < 0) {
            hevc_decode_free(avctx);
            return ret;
        }
    }

    if((avctx->active_thread_type & FF_THREAD_FRAME) && avctx->thread_count > 1)
            s->threads_type = FF_THREAD_FRAME;
        else
            s->threads_type = FF_THREAD_SLICE;

    return 0;
}

static av_cold int hevc_init_thread_copy(AVCodecContext *avctx)
{
    HEVCContext *s = avctx->priv_data;
    int ret;

    memset(s, 0, sizeof(*s));

    ret = hevc_init_context(avctx);
    if (ret < 0)
        return ret;

    return 0;
}

static void hevc_decode_flush(AVCodecContext *avctx)
{
    HEVCContext *s = avctx->priv_data;
    ff_hevc_flush_dpb(s);
    s->max_ra = INT_MAX;
    s->eos = 1;
}

#define OFFSET(x) offsetof(HEVCContext, x)
#define PAR (AV_OPT_FLAG_DECODING_PARAM | AV_OPT_FLAG_VIDEO_PARAM)

<<<<<<< HEAD
static const AVProfile profiles[] = {
    { FF_PROFILE_HEVC_MAIN,                 "Main"                },
    { FF_PROFILE_HEVC_MAIN_10,              "Main 10"             },
    { FF_PROFILE_HEVC_MAIN_STILL_PICTURE,   "Main Still Picture"  },
    { FF_PROFILE_HEVC_REXT,                 "Rext"  },
    { FF_PROFILE_UNKNOWN },
};

=======
>>>>>>> 2c681139
static const AVOption options[] = {
    { "apply_defdispwin", "Apply default display window from VUI", OFFSET(apply_defdispwin),
        AV_OPT_TYPE_BOOL, {.i64 = 0}, 0, 1, PAR },
    { "strict-displaywin", "stricly apply default display window size", OFFSET(apply_defdispwin),
        AV_OPT_TYPE_BOOL, {.i64 = 0}, 0, 1, PAR },
    { NULL },
};

static const AVClass hevc_decoder_class = {
    .class_name = "HEVC decoder",
    .item_name  = av_default_item_name,
    .option     = options,
    .version    = LIBAVUTIL_VERSION_INT,
};

AVCodec ff_hevc_decoder = {
    .name                  = "hevc",
    .long_name             = NULL_IF_CONFIG_SMALL("HEVC (High Efficiency Video Coding)"),
    .type                  = AVMEDIA_TYPE_VIDEO,
    .id                    = AV_CODEC_ID_HEVC,
    .priv_data_size        = sizeof(HEVCContext),
    .priv_class            = &hevc_decoder_class,
    .init                  = hevc_decode_init,
    .close                 = hevc_decode_free,
    .decode                = hevc_decode_frame,
    .flush                 = hevc_decode_flush,
    .update_thread_context = hevc_update_thread_context,
    .init_thread_copy      = hevc_init_thread_copy,
    .capabilities          = AV_CODEC_CAP_DR1 | AV_CODEC_CAP_DELAY |
<<<<<<< HEAD
                             AV_CODEC_CAP_SLICE_THREADS | AV_CODEC_CAP_FRAME_THREADS,
    .profiles              = NULL_IF_CONFIG_SMALL(profiles),
=======
                             AV_CODEC_CAP_FRAME_THREADS,
    .profiles              = NULL_IF_CONFIG_SMALL(ff_hevc_profiles),
>>>>>>> 2c681139
};<|MERGE_RESOLUTION|>--- conflicted
+++ resolved
@@ -3315,17 +3315,6 @@
 #define OFFSET(x) offsetof(HEVCContext, x)
 #define PAR (AV_OPT_FLAG_DECODING_PARAM | AV_OPT_FLAG_VIDEO_PARAM)
 
-<<<<<<< HEAD
-static const AVProfile profiles[] = {
-    { FF_PROFILE_HEVC_MAIN,                 "Main"                },
-    { FF_PROFILE_HEVC_MAIN_10,              "Main 10"             },
-    { FF_PROFILE_HEVC_MAIN_STILL_PICTURE,   "Main Still Picture"  },
-    { FF_PROFILE_HEVC_REXT,                 "Rext"  },
-    { FF_PROFILE_UNKNOWN },
-};
-
-=======
->>>>>>> 2c681139
 static const AVOption options[] = {
     { "apply_defdispwin", "Apply default display window from VUI", OFFSET(apply_defdispwin),
         AV_OPT_TYPE_BOOL, {.i64 = 0}, 0, 1, PAR },
@@ -3355,11 +3344,6 @@
     .update_thread_context = hevc_update_thread_context,
     .init_thread_copy      = hevc_init_thread_copy,
     .capabilities          = AV_CODEC_CAP_DR1 | AV_CODEC_CAP_DELAY |
-<<<<<<< HEAD
                              AV_CODEC_CAP_SLICE_THREADS | AV_CODEC_CAP_FRAME_THREADS,
-    .profiles              = NULL_IF_CONFIG_SMALL(profiles),
-=======
-                             AV_CODEC_CAP_FRAME_THREADS,
     .profiles              = NULL_IF_CONFIG_SMALL(ff_hevc_profiles),
->>>>>>> 2c681139
 };
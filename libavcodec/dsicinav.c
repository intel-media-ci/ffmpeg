/*
 * Delphine Software International CIN Audio/Video Decoders
 * Copyright (c) 2006 Gregory Montoir (cyx@users.sourceforge.net)
 *
 * This file is part of FFmpeg.
 *
 * FFmpeg is free software; you can redistribute it and/or
 * modify it under the terms of the GNU Lesser General Public
 * License as published by the Free Software Foundation; either
 * version 2.1 of the License, or (at your option) any later version.
 *
 * FFmpeg is distributed in the hope that it will be useful,
 * but WITHOUT ANY WARRANTY; without even the implied warranty of
 * MERCHANTABILITY or FITNESS FOR A PARTICULAR PURPOSE.  See the GNU
 * Lesser General Public License for more details.
 *
 * You should have received a copy of the GNU Lesser General Public
 * License along with FFmpeg; if not, write to the Free Software
 * Foundation, Inc., 51 Franklin Street, Fifth Floor, Boston, MA 02110-1301 USA
 */

/**
 * @file
 * Delphine Software International CIN audio/video decoders
 */

#include "libavutil/channel_layout.h"
#include "avcodec.h"
#include "bytestream.h"
#include "internal.h"
#include "mathops.h"


typedef enum CinVideoBitmapIndex {
    CIN_CUR_BMP = 0, /* current */
    CIN_PRE_BMP = 1, /* previous */
    CIN_INT_BMP = 2  /* intermediate */
} CinVideoBitmapIndex;

typedef struct CinVideoContext {
    AVCodecContext *avctx;
    AVFrame frame;
    unsigned int bitmap_size;
    uint32_t palette[256];
    uint8_t *bitmap_table[3];
} CinVideoContext;

typedef struct CinAudioContext {
    int initial_decode_frame;
    int delta;
} CinAudioContext;


/* table defining a geometric sequence with multiplier = 32767 ^ (1 / 128) */
static const int16_t cinaudio_delta16_table[256] = {
         0,      0,      0,      0,      0,      0,      0,      0,
         0,      0,      0,      0,      0,      0,      0,      0,
         0,      0,      0, -30210, -27853, -25680, -23677, -21829,
    -20126, -18556, -17108, -15774, -14543, -13408, -12362, -11398,
    -10508,  -9689,  -8933,  -8236,  -7593,  -7001,  -6455,  -5951,
     -5487,  -5059,  -4664,  -4300,  -3964,  -3655,  -3370,  -3107,
     -2865,  -2641,  -2435,  -2245,  -2070,  -1908,  -1759,  -1622,
     -1495,  -1379,  -1271,  -1172,  -1080,   -996,   -918,   -847,
      -781,   -720,   -663,   -612,   -564,   -520,   -479,   -442,
      -407,   -376,   -346,   -319,   -294,   -271,   -250,   -230,
      -212,   -196,   -181,   -166,   -153,   -141,   -130,   -120,
      -111,   -102,    -94,    -87,    -80,    -74,    -68,    -62,
       -58,    -53,    -49,    -45,    -41,    -38,    -35,    -32,
       -30,    -27,    -25,    -23,    -21,    -20,    -18,    -17,
       -15,    -14,    -13,    -12,    -11,    -10,     -9,     -8,
        -7,     -6,     -5,     -4,     -3,     -2,     -1,      0,
         0,      1,      2,      3,      4,      5,      6,      7,
         8,      9,     10,     11,     12,     13,     14,     15,
        17,     18,     20,     21,     23,     25,     27,     30,
        32,     35,     38,     41,     45,     49,     53,     58,
        62,     68,     74,     80,     87,     94,    102,    111,
       120,    130,    141,    153,    166,    181,    196,    212,
       230,    250,    271,    294,    319,    346,    376,    407,
       442,    479,    520,    564,    612,    663,    720,    781,
       847,    918,    996,   1080,   1172,   1271,   1379,   1495,
      1622,   1759,   1908,   2070,   2245,   2435,   2641,   2865,
      3107,   3370,   3655,   3964,   4300,   4664,   5059,   5487,
      5951,   6455,   7001,   7593,   8236,   8933,   9689,  10508,
     11398,  12362,  13408,  14543,  15774,  17108,  18556,  20126,
     21829,  23677,  25680,  27853,  30210,      0,      0,      0,
         0,      0,      0,      0,      0,      0,      0,      0,
         0,      0,      0,      0,      0,      0,      0,      0
};

static av_cold void destroy_buffers(CinVideoContext *cin)
{
    int i;

    for (i = 0; i < 3; ++i)
        av_freep(&cin->bitmap_table[i]);
}

static av_cold int allocate_buffers(CinVideoContext *cin)
{
    int i;

    for (i = 0; i < 3; ++i) {
        cin->bitmap_table[i] = av_mallocz(cin->bitmap_size);
        if (!cin->bitmap_table[i]) {
            av_log(cin->avctx, AV_LOG_ERROR, "Can't allocate bitmap buffers.\n");
            destroy_buffers(cin);
            return AVERROR(ENOMEM);
        }
    }

    return 0;
}

static av_cold int cinvideo_decode_init(AVCodecContext *avctx)
{
    CinVideoContext *cin = avctx->priv_data;

    cin->avctx = avctx;
    avctx->pix_fmt = AV_PIX_FMT_PAL8;

    avcodec_get_frame_defaults(&cin->frame);

    cin->bitmap_size = avctx->width * avctx->height;
    if (allocate_buffers(cin))
        return AVERROR(ENOMEM);

    return 0;
}

static void cin_apply_delta_data(const unsigned char *src, unsigned char *dst, int size)
{
    while (size--)
        *dst++ += *src++;
}

static int cin_decode_huffman(const unsigned char *src, int src_size, unsigned char *dst, int dst_size)
{
    int b, huff_code = 0;
    unsigned char huff_code_table[15];
    unsigned char *dst_cur = dst;
    unsigned char *dst_end = dst + dst_size;
    const unsigned char *src_end = src + src_size;

    memcpy(huff_code_table, src, 15); src += 15;

    while (src < src_end) {
        huff_code = *src++;
        if ((huff_code >> 4) == 15) {
            b = huff_code << 4;
            huff_code = *src++;
            *dst_cur++ = b | (huff_code >> 4);
        } else
            *dst_cur++ = huff_code_table[huff_code >> 4];
        if (dst_cur >= dst_end)
            break;

        huff_code &= 15;
        if (huff_code == 15) {
            *dst_cur++ = *src++;
        } else
            *dst_cur++ = huff_code_table[huff_code];
        if (dst_cur >= dst_end)
            break;
    }

    return dst_cur - dst;
}

static int cin_decode_lzss(const unsigned char *src, int src_size, unsigned char *dst, int dst_size)
{
    uint16_t cmd;
    int i, sz, offset, code;
    unsigned char *dst_end = dst + dst_size, *dst_start = dst;
    const unsigned char *src_end = src + src_size;

    while (src < src_end && dst < dst_end) {
        code = *src++;
        for (i = 0; i < 8 && src < src_end && dst < dst_end; ++i) {
            if (code & (1 << i)) {
                *dst++ = *src++;
            } else {
                cmd = AV_RL16(src); src += 2;
                offset = cmd >> 4;
                if ((int) (dst - dst_start) < offset + 1)
                    return AVERROR_INVALIDDATA;
                sz = (cmd & 0xF) + 2;
                /* don't use memcpy/memmove here as the decoding routine (ab)uses */
                /* buffer overlappings to repeat bytes in the destination */
                sz = FFMIN(sz, dst_end - dst);
                while (sz--) {
                    *dst = *(dst - offset - 1);
                    ++dst;
                }
            }
        }
    }

    return 0;
}

static int cin_decode_rle(const unsigned char *src, int src_size, unsigned char *dst, int dst_size)
{
    int len, code;
    unsigned char *dst_end = dst + dst_size;
    const unsigned char *src_end = src + src_size;

    while (src + 1 < src_end && dst < dst_end) {
        code = *src++;
        if (code & 0x80) {
            len = code - 0x7F;
            memset(dst, *src++, FFMIN(len, dst_end - dst));
        } else {
            len = code + 1;
            if (len > src_end-src) {
                av_log(NULL, AV_LOG_ERROR, "RLE overread\n");
                return AVERROR_INVALIDDATA;
            }
            memcpy(dst, src, FFMIN(len, dst_end - dst));
            src += len;
        }
        dst += len;
    }
    return 0;
}

static int cinvideo_decode_frame(AVCodecContext *avctx,
                                 void *data, int *got_frame,
                                 AVPacket *avpkt)
{
    const uint8_t *buf = avpkt->data;
    int buf_size = avpkt->size;
    CinVideoContext *cin = avctx->priv_data;
    int i, y, palette_type, palette_colors_count, bitmap_frame_type, bitmap_frame_size, res = 0;

    palette_type = buf[0];
    palette_colors_count = AV_RL16(buf+1);
    bitmap_frame_type = buf[3];
    buf += 4;

    bitmap_frame_size = buf_size - 4;

    /* handle palette */
    if (bitmap_frame_size < palette_colors_count * (3 + (palette_type != 0)))
        return AVERROR_INVALIDDATA;
    if (palette_type == 0) {
        if (palette_colors_count > 256)
            return AVERROR_INVALIDDATA;
        for (i = 0; i < palette_colors_count; ++i) {
            cin->palette[i] = 0xFFU << 24 | bytestream_get_le24(&buf);
            bitmap_frame_size -= 3;
        }
    } else {
        for (i = 0; i < palette_colors_count; ++i) {
            cin->palette[buf[0]] = 0xFFU << 24 | AV_RL24(buf+1);
            buf += 4;
            bitmap_frame_size -= 4;
        }
    }

    /* note: the decoding routines below assumes that surface.width = surface.pitch */
    switch (bitmap_frame_type) {
    case 9:
        cin_decode_rle(buf, bitmap_frame_size,
          cin->bitmap_table[CIN_CUR_BMP], cin->bitmap_size);
        break;
    case 34:
        cin_decode_rle(buf, bitmap_frame_size,
          cin->bitmap_table[CIN_CUR_BMP], cin->bitmap_size);
        cin_apply_delta_data(cin->bitmap_table[CIN_PRE_BMP],
          cin->bitmap_table[CIN_CUR_BMP], cin->bitmap_size);
        break;
    case 35:
        bitmap_frame_size = cin_decode_huffman(buf, bitmap_frame_size,
          cin->bitmap_table[CIN_INT_BMP], cin->bitmap_size);
        cin_decode_rle(cin->bitmap_table[CIN_INT_BMP], bitmap_frame_size,
          cin->bitmap_table[CIN_CUR_BMP], cin->bitmap_size);
        break;
    case 36:
        bitmap_frame_size = cin_decode_huffman(buf, bitmap_frame_size,
          cin->bitmap_table[CIN_INT_BMP], cin->bitmap_size);
        cin_decode_rle(cin->bitmap_table[CIN_INT_BMP], bitmap_frame_size,
          cin->bitmap_table[CIN_CUR_BMP], cin->bitmap_size);
        cin_apply_delta_data(cin->bitmap_table[CIN_PRE_BMP],
          cin->bitmap_table[CIN_CUR_BMP], cin->bitmap_size);
        break;
    case 37:
        cin_decode_huffman(buf, bitmap_frame_size,
          cin->bitmap_table[CIN_CUR_BMP], cin->bitmap_size);
        break;
    case 38:
        res = cin_decode_lzss(buf, bitmap_frame_size,
                              cin->bitmap_table[CIN_CUR_BMP],
                              cin->bitmap_size);
        if (res < 0)
            return res;
        break;
    case 39:
        res = cin_decode_lzss(buf, bitmap_frame_size,
                              cin->bitmap_table[CIN_CUR_BMP],
                              cin->bitmap_size);
        if (res < 0)
            return res;
        cin_apply_delta_data(cin->bitmap_table[CIN_PRE_BMP],
          cin->bitmap_table[CIN_CUR_BMP], cin->bitmap_size);
        break;
    }

<<<<<<< HEAD
    cin->frame.buffer_hints = FF_BUFFER_HINTS_VALID | FF_BUFFER_HINTS_PRESERVE | FF_BUFFER_HINTS_REUSABLE;
    if ((res = avctx->reget_buffer(avctx, &cin->frame))) {
        av_log(cin->avctx, AV_LOG_ERROR, "failed to allocate a frame\n");
=======
    if ((res = ff_reget_buffer(avctx, &cin->frame)) < 0) {
        av_log(cin->avctx, AV_LOG_ERROR, "delphinecinvideo: reget_buffer() failed to allocate a frame\n");
>>>>>>> 759001c5
        return res;
    }

    memcpy(cin->frame.data[1], cin->palette, sizeof(cin->palette));
    cin->frame.palette_has_changed = 1;
    for (y = 0; y < cin->avctx->height; ++y)
        memcpy(cin->frame.data[0] + (cin->avctx->height - 1 - y) * cin->frame.linesize[0],
          cin->bitmap_table[CIN_CUR_BMP] + y * cin->avctx->width,
          cin->avctx->width);

    FFSWAP(uint8_t *, cin->bitmap_table[CIN_CUR_BMP], cin->bitmap_table[CIN_PRE_BMP]);

    if ((res = av_frame_ref(data, &cin->frame)) < 0)
        return res;

    *got_frame = 1;

    return buf_size;
}

static av_cold int cinvideo_decode_end(AVCodecContext *avctx)
{
    CinVideoContext *cin = avctx->priv_data;

    av_frame_unref(&cin->frame);

    destroy_buffers(cin);

    return 0;
}

static av_cold int cinaudio_decode_init(AVCodecContext *avctx)
{
    CinAudioContext *cin = avctx->priv_data;

    cin->initial_decode_frame = 1;
    cin->delta                = 0;
    avctx->sample_fmt         = AV_SAMPLE_FMT_S16;
    avctx->channels           = 1;
    avctx->channel_layout     = AV_CH_LAYOUT_MONO;

    return 0;
}

static int cinaudio_decode_frame(AVCodecContext *avctx, void *data,
                                 int *got_frame_ptr, AVPacket *avpkt)
{
    AVFrame *frame     = data;
    const uint8_t *buf = avpkt->data;
    CinAudioContext *cin = avctx->priv_data;
    const uint8_t *buf_end = buf + avpkt->size;
    int16_t *samples;
    int delta, ret;

    /* get output buffer */
    frame->nb_samples = avpkt->size - cin->initial_decode_frame;
    if ((ret = ff_get_buffer(avctx, frame, 0)) < 0) {
        av_log(avctx, AV_LOG_ERROR, "get_buffer() failed\n");
        return ret;
    }
    samples = (int16_t *)frame->data[0];

    delta = cin->delta;
    if (cin->initial_decode_frame) {
        cin->initial_decode_frame = 0;
        delta = sign_extend(AV_RL16(buf), 16);
        buf += 2;
        *samples++ = delta;
    }
    while (buf < buf_end) {
        delta += cinaudio_delta16_table[*buf++];
        delta = av_clip_int16(delta);
        *samples++ = delta;
    }
    cin->delta = delta;

    *got_frame_ptr = 1;

    return avpkt->size;
}


AVCodec ff_dsicinvideo_decoder = {
    .name           = "dsicinvideo",
    .type           = AVMEDIA_TYPE_VIDEO,
    .id             = AV_CODEC_ID_DSICINVIDEO,
    .priv_data_size = sizeof(CinVideoContext),
    .init           = cinvideo_decode_init,
    .close          = cinvideo_decode_end,
    .decode         = cinvideo_decode_frame,
    .capabilities   = CODEC_CAP_DR1,
    .long_name      = NULL_IF_CONFIG_SMALL("Delphine Software International CIN video"),
};

AVCodec ff_dsicinaudio_decoder = {
    .name           = "dsicinaudio",
    .type           = AVMEDIA_TYPE_AUDIO,
    .id             = AV_CODEC_ID_DSICINAUDIO,
    .priv_data_size = sizeof(CinAudioContext),
    .init           = cinaudio_decode_init,
    .decode         = cinaudio_decode_frame,
    .capabilities   = CODEC_CAP_DR1,
    .long_name      = NULL_IF_CONFIG_SMALL("Delphine Software International CIN audio"),
};<|MERGE_RESOLUTION|>--- conflicted
+++ resolved
@@ -305,14 +305,8 @@
         break;
     }
 
-<<<<<<< HEAD
-    cin->frame.buffer_hints = FF_BUFFER_HINTS_VALID | FF_BUFFER_HINTS_PRESERVE | FF_BUFFER_HINTS_REUSABLE;
-    if ((res = avctx->reget_buffer(avctx, &cin->frame))) {
+    if ((res = ff_reget_buffer(avctx, &cin->frame)) < 0) {
         av_log(cin->avctx, AV_LOG_ERROR, "failed to allocate a frame\n");
-=======
-    if ((res = ff_reget_buffer(avctx, &cin->frame)) < 0) {
-        av_log(cin->avctx, AV_LOG_ERROR, "delphinecinvideo: reget_buffer() failed to allocate a frame\n");
->>>>>>> 759001c5
         return res;
     }
 

/*
 * Copyright (c) 2002 The FFmpeg Project
 *
 * This file is part of FFmpeg.
 *
 * FFmpeg is free software; you can redistribute it and/or
 * modify it under the terms of the GNU Lesser General Public
 * License as published by the Free Software Foundation; either
 * version 2.1 of the License, or (at your option) any later version.
 *
 * FFmpeg is distributed in the hope that it will be useful,
 * but WITHOUT ANY WARRANTY; without even the implied warranty of
 * MERCHANTABILITY or FITNESS FOR A PARTICULAR PURPOSE.  See the GNU
 * Lesser General Public License for more details.
 *
 * You should have received a copy of the GNU Lesser General Public
 * License along with FFmpeg; if not, write to the Free Software
 * Foundation, Inc., 51 Franklin Street, Fifth Floor, Boston, MA 02110-1301 USA
 */

#include "avcodec.h"
#include "mpegvideo.h"
#include "msmpeg4data.h"
#include "simple_idct.h"
#include "wmv2.h"


av_cold void ff_wmv2_common_init(Wmv2Context * w){
    MpegEncContext * const s= &w->s;

    ff_wmv2dsp_init(&w->wdsp);
    s->dsp.idct_permutation_type = w->wdsp.idct_perm;
    ff_init_scantable_permutation(s->dsp.idct_permutation,
                                  w->wdsp.idct_perm);
    ff_init_scantable(s->dsp.idct_permutation, &w->abt_scantable[0],
                      ff_wmv2_scantableA);
    ff_init_scantable(s->dsp.idct_permutation, &w->abt_scantable[1],
                      ff_wmv2_scantableB);
    ff_init_scantable(s->dsp.idct_permutation, &s->intra_scantable,
                      ff_wmv1_scantable[1]);
    ff_init_scantable(s->dsp.idct_permutation, &s->intra_h_scantable,
                      ff_wmv1_scantable[2]);
    ff_init_scantable(s->dsp.idct_permutation, &s->intra_v_scantable,
                      ff_wmv1_scantable[3]);
    ff_init_scantable(s->dsp.idct_permutation, &s->inter_scantable,
                      ff_wmv1_scantable[0]);
    s->dsp.idct_put = w->wdsp.idct_put;
    s->dsp.idct_add = w->wdsp.idct_add;
    s->dsp.idct     = NULL;
}

static void wmv2_add_block(Wmv2Context *w, int16_t *block1, uint8_t *dst, int stride, int n){
    MpegEncContext * const s= &w->s;

  if (s->block_last_index[n] >= 0) {
    switch(w->abt_type_table[n]){
    case 0:
        w->wdsp.idct_add(dst, stride, block1);
        break;
    case 1:
        ff_simple_idct84_add(dst           , stride, block1);
        ff_simple_idct84_add(dst + 4*stride, stride, w->abt_block2[n]);
        s->dsp.clear_block(w->abt_block2[n]);
        break;
    case 2:
        ff_simple_idct48_add(dst           , stride, block1);
        ff_simple_idct48_add(dst + 4       , stride, w->abt_block2[n]);
        s->dsp.clear_block(w->abt_block2[n]);
        break;
    default:
        av_log(s->avctx, AV_LOG_ERROR, "internal error in WMV2 abt\n");
    }
  }
}

void ff_wmv2_add_mb(MpegEncContext *s, int16_t block1[6][64], uint8_t *dest_y, uint8_t *dest_cb, uint8_t *dest_cr){
    Wmv2Context * const w= (Wmv2Context*)s;

    wmv2_add_block(w, block1[0], dest_y                    , s->linesize, 0);
    wmv2_add_block(w, block1[1], dest_y + 8                , s->linesize, 1);
    wmv2_add_block(w, block1[2], dest_y +     8*s->linesize, s->linesize, 2);
    wmv2_add_block(w, block1[3], dest_y + 8 + 8*s->linesize, s->linesize, 3);

    if(s->flags&CODEC_FLAG_GRAY) return;

    wmv2_add_block(w, block1[4], dest_cb                   , s->uvlinesize, 4);
    wmv2_add_block(w, block1[5], dest_cr                   , s->uvlinesize, 5);
}

void ff_mspel_motion(MpegEncContext *s,
                               uint8_t *dest_y, uint8_t *dest_cb, uint8_t *dest_cr,
                               uint8_t **ref_picture, op_pixels_func (*pix_op)[4],
                               int motion_x, int motion_y, int h)
{
    Wmv2Context * const w= (Wmv2Context*)s;
    uint8_t *ptr;
    int dxy, mx, my, src_x, src_y, v_edge_pos;
    ptrdiff_t offset, linesize, uvlinesize;
    int emu=0;

    dxy = ((motion_y & 1) << 1) | (motion_x & 1);
    dxy = 2*dxy + w->hshift;
    src_x = s->mb_x * 16 + (motion_x >> 1);
    src_y = s->mb_y * 16 + (motion_y >> 1);

    /* WARNING: do no forget half pels */
    v_edge_pos = s->v_edge_pos;
    src_x = av_clip(src_x, -16, s->width);
    src_y = av_clip(src_y, -16, s->height);

    if(src_x<=-16 || src_x >= s->width)
        dxy &= ~3;
    if(src_y<=-16 || src_y >= s->height)
        dxy &= ~4;

    linesize   = s->linesize;
    uvlinesize = s->uvlinesize;
    ptr = ref_picture[0] + (src_y * linesize) + src_x;

        if(src_x<1 || src_y<1 || src_x + 17  >= s->h_edge_pos
                              || src_y + h+1 >= v_edge_pos){
<<<<<<< HEAD
            s->vdsp.emulated_edge_mc(s->edge_emu_buffer, s->linesize,
                                     ptr - 1 - s->linesize, s->linesize, 19, 19,
                                     src_x-1, src_y-1,
=======
            s->vdsp.emulated_edge_mc(s->edge_emu_buffer,
                                     ptr - 1 - s->linesize,
                                     s->linesize, s->linesize,
                                     19, 19,
                                     src_x - 1, src_y - 1,
>>>>>>> 458446ac
                                     s->h_edge_pos, s->v_edge_pos);
            ptr= s->edge_emu_buffer + 1 + s->linesize;
            emu=1;
        }

    s->dsp.put_mspel_pixels_tab[dxy](dest_y             , ptr             , linesize);
    s->dsp.put_mspel_pixels_tab[dxy](dest_y+8           , ptr+8           , linesize);
    s->dsp.put_mspel_pixels_tab[dxy](dest_y  +8*linesize, ptr  +8*linesize, linesize);
    s->dsp.put_mspel_pixels_tab[dxy](dest_y+8+8*linesize, ptr+8+8*linesize, linesize);

    if(s->flags&CODEC_FLAG_GRAY) return;

    if (s->out_format == FMT_H263) {
        dxy = 0;
        if ((motion_x & 3) != 0)
            dxy |= 1;
        if ((motion_y & 3) != 0)
            dxy |= 2;
        mx = motion_x >> 2;
        my = motion_y >> 2;
    } else {
        mx = motion_x / 2;
        my = motion_y / 2;
        dxy = ((my & 1) << 1) | (mx & 1);
        mx >>= 1;
        my >>= 1;
    }

    src_x = s->mb_x * 8 + mx;
    src_y = s->mb_y * 8 + my;
    src_x = av_clip(src_x, -8, s->width >> 1);
    if (src_x == (s->width >> 1))
        dxy &= ~1;
    src_y = av_clip(src_y, -8, s->height >> 1);
    if (src_y == (s->height >> 1))
        dxy &= ~2;
    offset = (src_y * uvlinesize) + src_x;
    ptr = ref_picture[1] + offset;
    if(emu){
<<<<<<< HEAD
        s->vdsp.emulated_edge_mc(s->edge_emu_buffer, s->uvlinesize,
                                 ptr, s->uvlinesize, 9, 9, src_x, src_y,
                                 s->h_edge_pos>>1, s->v_edge_pos>>1);
=======
        s->vdsp.emulated_edge_mc(s->edge_emu_buffer, ptr,
                                 s->uvlinesize, s->uvlinesize,
                                 9, 9,
                                 src_x, src_y,
                                 s->h_edge_pos >> 1, s->v_edge_pos >> 1);
>>>>>>> 458446ac
        ptr= s->edge_emu_buffer;
    }
    pix_op[1][dxy](dest_cb, ptr, uvlinesize, h >> 1);

    ptr = ref_picture[2] + offset;
    if(emu){
<<<<<<< HEAD
        s->vdsp.emulated_edge_mc(s->edge_emu_buffer, s->uvlinesize,
                                 ptr, s->uvlinesize, 9, 9, src_x, src_y,
                                 s->h_edge_pos>>1, s->v_edge_pos>>1);
=======
        s->vdsp.emulated_edge_mc(s->edge_emu_buffer, ptr,
                                 s->uvlinesize, s->uvlinesize,
                                 9, 9,
                                 src_x, src_y,
                                 s->h_edge_pos >> 1, s->v_edge_pos >> 1);
>>>>>>> 458446ac
        ptr= s->edge_emu_buffer;
    }
    pix_op[1][dxy](dest_cr, ptr, uvlinesize, h >> 1);
}<|MERGE_RESOLUTION|>--- conflicted
+++ resolved
@@ -119,17 +119,11 @@
 
         if(src_x<1 || src_y<1 || src_x + 17  >= s->h_edge_pos
                               || src_y + h+1 >= v_edge_pos){
-<<<<<<< HEAD
-            s->vdsp.emulated_edge_mc(s->edge_emu_buffer, s->linesize,
-                                     ptr - 1 - s->linesize, s->linesize, 19, 19,
-                                     src_x-1, src_y-1,
-=======
             s->vdsp.emulated_edge_mc(s->edge_emu_buffer,
                                      ptr - 1 - s->linesize,
                                      s->linesize, s->linesize,
                                      19, 19,
                                      src_x - 1, src_y - 1,
->>>>>>> 458446ac
                                      s->h_edge_pos, s->v_edge_pos);
             ptr= s->edge_emu_buffer + 1 + s->linesize;
             emu=1;
@@ -169,34 +163,22 @@
     offset = (src_y * uvlinesize) + src_x;
     ptr = ref_picture[1] + offset;
     if(emu){
-<<<<<<< HEAD
-        s->vdsp.emulated_edge_mc(s->edge_emu_buffer, s->uvlinesize,
-                                 ptr, s->uvlinesize, 9, 9, src_x, src_y,
-                                 s->h_edge_pos>>1, s->v_edge_pos>>1);
-=======
         s->vdsp.emulated_edge_mc(s->edge_emu_buffer, ptr,
                                  s->uvlinesize, s->uvlinesize,
                                  9, 9,
                                  src_x, src_y,
                                  s->h_edge_pos >> 1, s->v_edge_pos >> 1);
->>>>>>> 458446ac
         ptr= s->edge_emu_buffer;
     }
     pix_op[1][dxy](dest_cb, ptr, uvlinesize, h >> 1);
 
     ptr = ref_picture[2] + offset;
     if(emu){
-<<<<<<< HEAD
-        s->vdsp.emulated_edge_mc(s->edge_emu_buffer, s->uvlinesize,
-                                 ptr, s->uvlinesize, 9, 9, src_x, src_y,
-                                 s->h_edge_pos>>1, s->v_edge_pos>>1);
-=======
         s->vdsp.emulated_edge_mc(s->edge_emu_buffer, ptr,
                                  s->uvlinesize, s->uvlinesize,
                                  9, 9,
                                  src_x, src_y,
                                  s->h_edge_pos >> 1, s->v_edge_pos >> 1);
->>>>>>> 458446ac
         ptr= s->edge_emu_buffer;
     }
     pix_op[1][dxy](dest_cr, ptr, uvlinesize, h >> 1);

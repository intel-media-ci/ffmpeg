/*
 * The simplest mpeg encoder (well, it was the simplest!)
 * Copyright (c) 2000,2001 Fabrice Bellard
 *
 * This file is part of FFmpeg.
 *
 * FFmpeg is free software; you can redistribute it and/or
 * modify it under the terms of the GNU Lesser General Public
 * License as published by the Free Software Foundation; either
 * version 2.1 of the License, or (at your option) any later version.
 *
 * FFmpeg is distributed in the hope that it will be useful,
 * but WITHOUT ANY WARRANTY; without even the implied warranty of
 * MERCHANTABILITY or FITNESS FOR A PARTICULAR PURPOSE.  See the GNU
 * Lesser General Public License for more details.
 *
 * You should have received a copy of the GNU Lesser General Public
 * License along with FFmpeg; if not, write to the Free Software
 * Foundation, Inc., 51 Franklin Street, Fifth Floor, Boston, MA 02110-1301 USA
 */

#include "libavutil/attributes.h"
#include "libavutil/cpu.h"
#include "libavutil/x86/asm.h"
#include "libavutil/x86/cpu.h"
#include "libavcodec/avcodec.h"
#include "libavcodec/dct.h"
#include "libavcodec/mpegvideo.h"

/* not permutated inverse zigzag_direct + 1 for MMX quantizer */
DECLARE_ALIGNED(16, static uint16_t, inv_zigzag_direct16)[64];

#if HAVE_6REGS

#if HAVE_MMX_INLINE
#define COMPILE_TEMPLATE_MMXEXT 0
#define COMPILE_TEMPLATE_SSE2   0
#define COMPILE_TEMPLATE_SSSE3  0
#define RENAME(a)      a ## _mmx
#define RENAME_FDCT(a) a ## _mmx
#include "mpegvideoenc_template.c"
#endif /* HAVE_MMX_INLINE */

#if HAVE_MMXEXT_INLINE
#undef COMPILE_TEMPLATE_SSSE3
#undef COMPILE_TEMPLATE_SSE2
#undef COMPILE_TEMPLATE_MMXEXT
#define COMPILE_TEMPLATE_MMXEXT 1
#define COMPILE_TEMPLATE_SSE2   0
#define COMPILE_TEMPLATE_SSSE3  0
#undef RENAME
#undef RENAME_FDCT
#define RENAME(a)      a ## _mmxext
#define RENAME_FDCT(a) a ## _mmxext
#include "mpegvideoenc_template.c"
#endif /* HAVE_MMXEXT_INLINE */

#if HAVE_SSE2_INLINE
#undef COMPILE_TEMPLATE_MMXEXT
#undef COMPILE_TEMPLATE_SSE2
#undef COMPILE_TEMPLATE_SSSE3
#define COMPILE_TEMPLATE_MMXEXT 0
#define COMPILE_TEMPLATE_SSE2   1
#define COMPILE_TEMPLATE_SSSE3  0
#undef RENAME
#undef RENAME_FDCT
#define RENAME(a)      a ## _sse2
#define RENAME_FDCT(a) a ## _sse2
#include "mpegvideoenc_template.c"
#endif /* HAVE_SSE2_INLINE */

#if HAVE_SSSE3_INLINE
#undef COMPILE_TEMPLATE_MMXEXT
#undef COMPILE_TEMPLATE_SSE2
#undef COMPILE_TEMPLATE_SSSE3
#define COMPILE_TEMPLATE_MMXEXT 0
#define COMPILE_TEMPLATE_SSE2   1
#define COMPILE_TEMPLATE_SSSE3  1
#undef RENAME
#undef RENAME_FDCT
#define RENAME(a)      a ## _ssse3
#define RENAME_FDCT(a) a ## _sse2
#include "mpegvideoenc_template.c"
#endif /* HAVE_SSSE3_INLINE */

#endif /* HAVE_6REGS */

#if HAVE_INLINE_ASM
static void  denoise_dct_mmx(MpegEncContext *s, int16_t *block){
    const int intra= s->mb_intra;
    int *sum= s->dct_error_sum[intra];
    uint16_t *offset= s->dct_offset[intra];

    s->dct_count[intra]++;

    __asm__ volatile(
        "pxor %%mm7, %%mm7                      \n\t"
        "1:                                     \n\t"
        "pxor %%mm0, %%mm0                      \n\t"
        "pxor %%mm1, %%mm1                      \n\t"
        "movq (%0), %%mm2                       \n\t"
        "movq 8(%0), %%mm3                      \n\t"
        "pcmpgtw %%mm2, %%mm0                   \n\t"
        "pcmpgtw %%mm3, %%mm1                   \n\t"
        "pxor %%mm0, %%mm2                      \n\t"
        "pxor %%mm1, %%mm3                      \n\t"
        "psubw %%mm0, %%mm2                     \n\t"
        "psubw %%mm1, %%mm3                     \n\t"
        "movq %%mm2, %%mm4                      \n\t"
        "movq %%mm3, %%mm5                      \n\t"
        "psubusw (%2), %%mm2                    \n\t"
        "psubusw 8(%2), %%mm3                   \n\t"
        "pxor %%mm0, %%mm2                      \n\t"
        "pxor %%mm1, %%mm3                      \n\t"
        "psubw %%mm0, %%mm2                     \n\t"
        "psubw %%mm1, %%mm3                     \n\t"
        "movq %%mm2, (%0)                       \n\t"
        "movq %%mm3, 8(%0)                      \n\t"
        "movq %%mm4, %%mm2                      \n\t"
        "movq %%mm5, %%mm3                      \n\t"
        "punpcklwd %%mm7, %%mm4                 \n\t"
        "punpckhwd %%mm7, %%mm2                 \n\t"
        "punpcklwd %%mm7, %%mm5                 \n\t"
        "punpckhwd %%mm7, %%mm3                 \n\t"
        "paddd (%1), %%mm4                      \n\t"
        "paddd 8(%1), %%mm2                     \n\t"
        "paddd 16(%1), %%mm5                    \n\t"
        "paddd 24(%1), %%mm3                    \n\t"
        "movq %%mm4, (%1)                       \n\t"
        "movq %%mm2, 8(%1)                      \n\t"
        "movq %%mm5, 16(%1)                     \n\t"
        "movq %%mm3, 24(%1)                     \n\t"
        "add $16, %0                            \n\t"
        "add $32, %1                            \n\t"
        "add $16, %2                            \n\t"
        "cmp %3, %0                             \n\t"
            " jb 1b                             \n\t"
        : "+r" (block), "+r" (sum), "+r" (offset)
        : "r"(block+64)
    );
}

static void  denoise_dct_sse2(MpegEncContext *s, int16_t *block){
    const int intra= s->mb_intra;
    int *sum= s->dct_error_sum[intra];
    uint16_t *offset= s->dct_offset[intra];

    s->dct_count[intra]++;

    __asm__ volatile(
        "pxor %%xmm7, %%xmm7                    \n\t"
        "1:                                     \n\t"
        "pxor %%xmm0, %%xmm0                    \n\t"
        "pxor %%xmm1, %%xmm1                    \n\t"
        "movdqa (%0), %%xmm2                    \n\t"
        "movdqa 16(%0), %%xmm3                  \n\t"
        "pcmpgtw %%xmm2, %%xmm0                 \n\t"
        "pcmpgtw %%xmm3, %%xmm1                 \n\t"
        "pxor %%xmm0, %%xmm2                    \n\t"
        "pxor %%xmm1, %%xmm3                    \n\t"
        "psubw %%xmm0, %%xmm2                   \n\t"
        "psubw %%xmm1, %%xmm3                   \n\t"
        "movdqa %%xmm2, %%xmm4                  \n\t"
        "movdqa %%xmm3, %%xmm5                  \n\t"
        "psubusw (%2), %%xmm2                   \n\t"
        "psubusw 16(%2), %%xmm3                 \n\t"
        "pxor %%xmm0, %%xmm2                    \n\t"
        "pxor %%xmm1, %%xmm3                    \n\t"
        "psubw %%xmm0, %%xmm2                   \n\t"
        "psubw %%xmm1, %%xmm3                   \n\t"
        "movdqa %%xmm2, (%0)                    \n\t"
        "movdqa %%xmm3, 16(%0)                  \n\t"
        "movdqa %%xmm4, %%xmm6                  \n\t"
        "movdqa %%xmm5, %%xmm0                  \n\t"
        "punpcklwd %%xmm7, %%xmm4               \n\t"
        "punpckhwd %%xmm7, %%xmm6               \n\t"
        "punpcklwd %%xmm7, %%xmm5               \n\t"
        "punpckhwd %%xmm7, %%xmm0               \n\t"
        "paddd (%1), %%xmm4                     \n\t"
        "paddd 16(%1), %%xmm6                   \n\t"
        "paddd 32(%1), %%xmm5                   \n\t"
        "paddd 48(%1), %%xmm0                   \n\t"
        "movdqa %%xmm4, (%1)                    \n\t"
        "movdqa %%xmm6, 16(%1)                  \n\t"
        "movdqa %%xmm5, 32(%1)                  \n\t"
        "movdqa %%xmm0, 48(%1)                  \n\t"
        "add $32, %0                            \n\t"
        "add $64, %1                            \n\t"
        "add $32, %2                            \n\t"
        "cmp %3, %0                             \n\t"
            " jb 1b                             \n\t"
        : "+r" (block), "+r" (sum), "+r" (offset)
        : "r"(block+64)
          XMM_CLOBBERS_ONLY("%xmm0", "%xmm1", "%xmm2", "%xmm3",
                            "%xmm4", "%xmm5", "%xmm6", "%xmm7")
    );
}
#endif /* HAVE_INLINE_ASM */

av_cold void ff_dct_encode_init_x86(MpegEncContext *s)
{
    const int dct_algo = s->avctx->dct_algo;
    int i;

    for (i = 0; i < 64; i++)
        inv_zigzag_direct16[ff_zigzag_direct[i]] = i + 1;

    if (dct_algo == FF_DCT_AUTO || dct_algo == FF_DCT_MMX) {
#if HAVE_MMX_INLINE
        int cpu_flags = av_get_cpu_flags();
        if (INLINE_MMX(cpu_flags)) {
<<<<<<< HEAD
#if HAVE_6REGS
            s->dct_quantize = dct_quantize_MMX;
#endif
=======
            s->dct_quantize = dct_quantize_mmx;
>>>>>>> 391ecc96
            s->denoise_dct  = denoise_dct_mmx;
        }
#endif
#if HAVE_6REGS && HAVE_MMXEXT_INLINE
        if (INLINE_MMXEXT(cpu_flags))
            s->dct_quantize = dct_quantize_mmxext;
#endif
#if HAVE_SSE2_INLINE
        if (INLINE_SSE2(cpu_flags)) {
<<<<<<< HEAD
#if HAVE_6REGS
            s->dct_quantize = dct_quantize_SSE2;
#endif
=======
            s->dct_quantize = dct_quantize_sse2;
>>>>>>> 391ecc96
            s->denoise_dct  = denoise_dct_sse2;
        }
#endif
#if HAVE_6REGS && HAVE_SSSE3_INLINE
        if (INLINE_SSSE3(cpu_flags))
            s->dct_quantize = dct_quantize_ssse3;
#endif
    }
}<|MERGE_RESOLUTION|>--- conflicted
+++ resolved
@@ -209,13 +209,9 @@
 #if HAVE_MMX_INLINE
         int cpu_flags = av_get_cpu_flags();
         if (INLINE_MMX(cpu_flags)) {
-<<<<<<< HEAD
 #if HAVE_6REGS
-            s->dct_quantize = dct_quantize_MMX;
-#endif
-=======
             s->dct_quantize = dct_quantize_mmx;
->>>>>>> 391ecc96
+#endif
             s->denoise_dct  = denoise_dct_mmx;
         }
 #endif
@@ -225,13 +221,9 @@
 #endif
 #if HAVE_SSE2_INLINE
         if (INLINE_SSE2(cpu_flags)) {
-<<<<<<< HEAD
 #if HAVE_6REGS
-            s->dct_quantize = dct_quantize_SSE2;
-#endif
-=======
             s->dct_quantize = dct_quantize_sse2;
->>>>>>> 391ecc96
+#endif
             s->denoise_dct  = denoise_dct_sse2;
         }
 #endif

--- conflicted
+++ resolved
@@ -218,23 +218,18 @@
     static const uint8_t *const scan_patterns[4] =
     { luma_dc_zigzag_scan, zigzag_scan, svq3_scan, chroma_dc_scan };
 
-    int run, level, limit;
+    int run, level, sign, limit;
     unsigned vlc;
     const int intra           = 3 * type >> 2;
     const uint8_t *const scan = scan_patterns[type];
 
     for (limit = (16 >> intra); index < 16; index = limit, limit += 8) {
         for (; (vlc = svq3_get_ue_golomb(gb)) != 0; index++) {
-<<<<<<< HEAD
-            if (vlc < 0)
+            if ((int)vlc < 0)
                 return -1;
 
-            sign = (vlc & 0x1) - 1;
-            vlc  = vlc + 1 >> 1;
-=======
-            int sign = (vlc & 1) ? 0 : -1;
+            sign     = (vlc & 1) ? 0 : -1;
             vlc      = vlc + 1 >> 1;
->>>>>>> 9a2e7911
 
             if (type == 3) {
                 if (vlc < 3) {
@@ -795,11 +790,7 @@
         skip_bits_long(&s->gb, 0);
     }
 
-<<<<<<< HEAD
     if ((i = svq3_get_ue_golomb(&s->gb)) >= 3U) {
-=======
-    if ((i = svq3_get_ue_golomb(&s->gb)) >= 3) {
->>>>>>> 9a2e7911
         av_log(h->s.avctx, AV_LOG_ERROR, "illegal slice type %d \n", i);
         return -1;
     }
@@ -1024,12 +1015,8 @@
     H264Context *h     = &svq3->h;
     MpegEncContext *s  = &h->s;
     int buf_size       = avpkt->size;
-<<<<<<< HEAD
-    int m, mb_type, left;
+    int m, left;
     uint8_t *buf;
-=======
-    int m;
->>>>>>> 9a2e7911
 
     /* special case for last picture */
     if (buf_size == 0) {

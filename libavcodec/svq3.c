--- conflicted
+++ resolved
@@ -791,13 +791,8 @@
         skip_bits_long(&s->gb, 0);
     }
 
-<<<<<<< HEAD
-    if ((i = svq3_get_ue_golomb(&s->gb)) >= 3U) {
-        av_log(h->s.avctx, AV_LOG_ERROR, "illegal slice type %d \n", i);
-=======
     if ((slice_id = svq3_get_ue_golomb(&s->gb)) >= 3) {
         av_log(h->s.avctx, AV_LOG_ERROR, "illegal slice type %d \n", slice_id);
->>>>>>> b8f3ab8e
         return -1;
     }
 

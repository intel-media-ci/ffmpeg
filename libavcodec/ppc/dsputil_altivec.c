/*
 * Copyright (c) 2002 Brian Foley
 * Copyright (c) 2002 Dieter Shirley
 * Copyright (c) 2003-2004 Romain Dolbeau <romain@dolbeau.org>
 *
 * This file is part of FFmpeg.
 *
 * FFmpeg is free software; you can redistribute it and/or
 * modify it under the terms of the GNU Lesser General Public
 * License as published by the Free Software Foundation; either
 * version 2.1 of the License, or (at your option) any later version.
 *
 * FFmpeg is distributed in the hope that it will be useful,
 * but WITHOUT ANY WARRANTY; without even the implied warranty of
 * MERCHANTABILITY or FITNESS FOR A PARTICULAR PURPOSE.  See the GNU
 * Lesser General Public License for more details.
 *
 * You should have received a copy of the GNU Lesser General Public
 * License along with FFmpeg; if not, write to the Free Software
 * Foundation, Inc., 51 Franklin Street, Fifth Floor, Boston, MA 02110-1301 USA
 */

#include "config.h"
#if HAVE_ALTIVEC_H
#include <altivec.h>
#endif
#include "libavutil/ppc/types_altivec.h"
#include "libavutil/ppc/util_altivec.h"
#include "libavcodec/dsputil.h"
#include "dsputil_altivec.h"

static int sad16_x2_altivec(void *v, uint8_t *pix1, uint8_t *pix2, int line_size, int h)
{
    int i;
    int s;
    const vector unsigned char zero = (const vector unsigned char)vec_splat_u8(0);
    vector unsigned char perm1 = vec_lvsl(0, pix2);
    vector unsigned char perm2 = vec_add(perm1, vec_splat_u8(1));
    vector unsigned char pix2l, pix2r;
    vector unsigned char pix1v, pix2v, pix2iv, avgv, t5;
    vector unsigned int sad;
    vector signed int sumdiffs;

    s = 0;
    sad = (vector unsigned int)vec_splat_u32(0);
    for (i = 0; i < h; i++) {
        /* Read unaligned pixels into our vectors. The vectors are as follows:
           pix1v: pix1[0]-pix1[15]
           pix2v: pix2[0]-pix2[15]      pix2iv: pix2[1]-pix2[16] */
        pix1v  = vec_ld( 0, pix1);
        pix2l  = vec_ld( 0, pix2);
        pix2r  = vec_ld(16, pix2);
        pix2v  = vec_perm(pix2l, pix2r, perm1);
        pix2iv = vec_perm(pix2l, pix2r, perm2);

        /* Calculate the average vector */
        avgv = vec_avg(pix2v, pix2iv);

        /* Calculate a sum of abs differences vector */
        t5 = vec_sub(vec_max(pix1v, avgv), vec_min(pix1v, avgv));

        /* Add each 4 pixel group together and put 4 results into sad */
        sad = vec_sum4s(t5, sad);

        pix1 += line_size;
        pix2 += line_size;
    }
    /* Sum up the four partial sums, and put the result into s */
    sumdiffs = vec_sums((vector signed int) sad, (vector signed int) zero);
    sumdiffs = vec_splat(sumdiffs, 3);
    vec_ste(sumdiffs, 0, &s);

    return s;
}

static int sad16_y2_altivec(void *v, uint8_t *pix1, uint8_t *pix2, int line_size, int h)
{
    int i;
    int s;
    const vector unsigned char zero = (const vector unsigned char)vec_splat_u8(0);
    vector unsigned char perm = vec_lvsl(0, pix2);
    vector unsigned char pix2l, pix2r;
    vector unsigned char pix1v, pix2v, pix3v, avgv, t5;
    vector unsigned int sad;
    vector signed int sumdiffs;
    uint8_t *pix3 = pix2 + line_size;

    s = 0;
    sad = (vector unsigned int)vec_splat_u32(0);

    /* Due to the fact that pix3 = pix2 + line_size, the pix3 of one
       iteration becomes pix2 in the next iteration. We can use this
       fact to avoid a potentially expensive unaligned read, each
       time around the loop.
       Read unaligned pixels into our vectors. The vectors are as follows:
       pix2v: pix2[0]-pix2[15]
       Split the pixel vectors into shorts */
    pix2l = vec_ld( 0, pix2);
    pix2r = vec_ld(15, pix2);
    pix2v = vec_perm(pix2l, pix2r, perm);

    for (i = 0; i < h; i++) {
        /* Read unaligned pixels into our vectors. The vectors are as follows:
           pix1v: pix1[0]-pix1[15]
           pix3v: pix3[0]-pix3[15] */
        pix1v = vec_ld(0, pix1);

        pix2l = vec_ld( 0, pix3);
        pix2r = vec_ld(15, pix3);
        pix3v = vec_perm(pix2l, pix2r, perm);

        /* Calculate the average vector */
        avgv = vec_avg(pix2v, pix3v);

        /* Calculate a sum of abs differences vector */
        t5 = vec_sub(vec_max(pix1v, avgv), vec_min(pix1v, avgv));

        /* Add each 4 pixel group together and put 4 results into sad */
        sad = vec_sum4s(t5, sad);

        pix1 += line_size;
        pix2v = pix3v;
        pix3 += line_size;

    }

    /* Sum up the four partial sums, and put the result into s */
    sumdiffs = vec_sums((vector signed int) sad, (vector signed int) zero);
    sumdiffs = vec_splat(sumdiffs, 3);
    vec_ste(sumdiffs, 0, &s);
    return s;
}

static int sad16_xy2_altivec(void *v, uint8_t *pix1, uint8_t *pix2, int line_size, int h)
{
    int i;
    int s;
    uint8_t *pix3 = pix2 + line_size;
    const vector unsigned char zero = (const vector unsigned char)vec_splat_u8(0);
    const vector unsigned short two = (const vector unsigned short)vec_splat_u16(2);
    vector unsigned char avgv, t5;
    vector unsigned char perm1 = vec_lvsl(0, pix2);
    vector unsigned char perm2 = vec_add(perm1, vec_splat_u8(1));
    vector unsigned char pix2l, pix2r;
    vector unsigned char pix1v, pix2v, pix3v, pix2iv, pix3iv;
    vector unsigned short pix2lv, pix2hv, pix2ilv, pix2ihv;
    vector unsigned short pix3lv, pix3hv, pix3ilv, pix3ihv;
    vector unsigned short avghv, avglv;
    vector unsigned short t1, t2, t3, t4;
    vector unsigned int sad;
    vector signed int sumdiffs;

    sad = (vector unsigned int)vec_splat_u32(0);

    s = 0;

    /* Due to the fact that pix3 = pix2 + line_size, the pix3 of one
       iteration becomes pix2 in the next iteration. We can use this
       fact to avoid a potentially expensive unaligned read, as well
       as some splitting, and vector addition each time around the loop.
       Read unaligned pixels into our vectors. The vectors are as follows:
       pix2v: pix2[0]-pix2[15]  pix2iv: pix2[1]-pix2[16]
       Split the pixel vectors into shorts */
    pix2l  = vec_ld( 0, pix2);
    pix2r  = vec_ld(16, pix2);
    pix2v  = vec_perm(pix2l, pix2r, perm1);
    pix2iv = vec_perm(pix2l, pix2r, perm2);

    pix2hv  = (vector unsigned short) vec_mergeh(zero, pix2v);
    pix2lv  = (vector unsigned short) vec_mergel(zero, pix2v);
    pix2ihv = (vector unsigned short) vec_mergeh(zero, pix2iv);
    pix2ilv = (vector unsigned short) vec_mergel(zero, pix2iv);
    t1 = vec_add(pix2hv, pix2ihv);
    t2 = vec_add(pix2lv, pix2ilv);

    for (i = 0; i < h; i++) {
        /* Read unaligned pixels into our vectors. The vectors are as follows:
           pix1v: pix1[0]-pix1[15]
           pix3v: pix3[0]-pix3[15]      pix3iv: pix3[1]-pix3[16] */
        pix1v = vec_ld(0, pix1);

        pix2l  = vec_ld( 0, pix3);
        pix2r  = vec_ld(16, pix3);
        pix3v  = vec_perm(pix2l, pix2r, perm1);
        pix3iv = vec_perm(pix2l, pix2r, perm2);

        /* Note that AltiVec does have vec_avg, but this works on vector pairs
           and rounds up. We could do avg(avg(a,b),avg(c,d)), but the rounding
           would mean that, for example, avg(3,0,0,1) = 2, when it should be 1.
           Instead, we have to split the pixel vectors into vectors of shorts,
           and do the averaging by hand. */

        /* Split the pixel vectors into shorts */
        pix3hv  = (vector unsigned short) vec_mergeh(zero, pix3v);
        pix3lv  = (vector unsigned short) vec_mergel(zero, pix3v);
        pix3ihv = (vector unsigned short) vec_mergeh(zero, pix3iv);
        pix3ilv = (vector unsigned short) vec_mergel(zero, pix3iv);

        /* Do the averaging on them */
        t3 = vec_add(pix3hv, pix3ihv);
        t4 = vec_add(pix3lv, pix3ilv);

        avghv = vec_sr(vec_add(vec_add(t1, t3), two), two);
        avglv = vec_sr(vec_add(vec_add(t2, t4), two), two);

        /* Pack the shorts back into a result */
        avgv = vec_pack(avghv, avglv);

        /* Calculate a sum of abs differences vector */
        t5 = vec_sub(vec_max(pix1v, avgv), vec_min(pix1v, avgv));

        /* Add each 4 pixel group together and put 4 results into sad */
        sad = vec_sum4s(t5, sad);

        pix1 += line_size;
        pix3 += line_size;
        /* Transfer the calculated values for pix3 into pix2 */
        t1 = t3;
        t2 = t4;
    }
    /* Sum up the four partial sums, and put the result into s */
    sumdiffs = vec_sums((vector signed int) sad, (vector signed int) zero);
    sumdiffs = vec_splat(sumdiffs, 3);
    vec_ste(sumdiffs, 0, &s);

    return s;
}

static int sad16_altivec(void *v, uint8_t *pix1, uint8_t *pix2, int line_size, int h)
{
    int i;
    int s;
    const vector unsigned int zero = (const vector unsigned int)vec_splat_u32(0);
    vector unsigned char perm = vec_lvsl(0, pix2);
    vector unsigned char t1, t2, t3,t4, t5;
    vector unsigned int sad;
    vector signed int sumdiffs;

    sad = (vector unsigned int)vec_splat_u32(0);


    for (i = 0; i < h; i++) {
        /* Read potentially unaligned pixels into t1 and t2 */
        vector unsigned char pix2l = vec_ld( 0, pix2);
        vector unsigned char pix2r = vec_ld(15, pix2);
        t1 = vec_ld(0, pix1);
        t2 = vec_perm(pix2l, pix2r, perm);

        /* Calculate a sum of abs differences vector */
        t3 = vec_max(t1, t2);
        t4 = vec_min(t1, t2);
        t5 = vec_sub(t3, t4);

        /* Add each 4 pixel group together and put 4 results into sad */
        sad = vec_sum4s(t5, sad);

        pix1 += line_size;
        pix2 += line_size;
    }

    /* Sum up the four partial sums, and put the result into s */
    sumdiffs = vec_sums((vector signed int) sad, (vector signed int) zero);
    sumdiffs = vec_splat(sumdiffs, 3);
    vec_ste(sumdiffs, 0, &s);

    return s;
}

static int sad8_altivec(void *v, uint8_t *pix1, uint8_t *pix2, int line_size, int h)
{
    int i;
    int s;
    const vector unsigned int zero = (const vector unsigned int)vec_splat_u32(0);
    const vector unsigned char permclear = (vector unsigned char){255,255,255,255,255,255,255,255,0,0,0,0,0,0,0,0};
    vector unsigned char perm1 = vec_lvsl(0, pix1);
    vector unsigned char perm2 = vec_lvsl(0, pix2);
    vector unsigned char t1, t2, t3,t4, t5;
    vector unsigned int sad;
    vector signed int sumdiffs;

    sad = (vector unsigned int)vec_splat_u32(0);

    for (i = 0; i < h; i++) {
        /* Read potentially unaligned pixels into t1 and t2
           Since we're reading 16 pixels, and actually only want 8,
           mask out the last 8 pixels. The 0s don't change the sum. */
        vector unsigned char pix1l = vec_ld( 0, pix1);
        vector unsigned char pix1r = vec_ld(15, pix1);
        vector unsigned char pix2l = vec_ld( 0, pix2);
        vector unsigned char pix2r = vec_ld(15, pix2);
        t1 = vec_and(vec_perm(pix1l, pix1r, perm1), permclear);
        t2 = vec_and(vec_perm(pix2l, pix2r, perm2), permclear);

        /* Calculate a sum of abs differences vector */
        t3 = vec_max(t1, t2);
        t4 = vec_min(t1, t2);
        t5 = vec_sub(t3, t4);

        /* Add each 4 pixel group together and put 4 results into sad */
        sad = vec_sum4s(t5, sad);

        pix1 += line_size;
        pix2 += line_size;
    }

    /* Sum up the four partial sums, and put the result into s */
    sumdiffs = vec_sums((vector signed int) sad, (vector signed int) zero);
    sumdiffs = vec_splat(sumdiffs, 3);
    vec_ste(sumdiffs, 0, &s);

    return s;
}

static int pix_norm1_altivec(uint8_t *pix, int line_size)
{
    int i;
    int s;
    const vector unsigned int zero = (const vector unsigned int)vec_splat_u32(0);
    vector unsigned char perm = vec_lvsl(0, pix);
    vector unsigned char pixv;
    vector unsigned int sv;
    vector signed int sum;

    sv = (vector unsigned int)vec_splat_u32(0);

    s = 0;
    for (i = 0; i < 16; i++) {
        /* Read in the potentially unaligned pixels */
        vector unsigned char pixl = vec_ld( 0, pix);
        vector unsigned char pixr = vec_ld(15, pix);
        pixv = vec_perm(pixl, pixr, perm);

        /* Square the values, and add them to our sum */
        sv = vec_msum(pixv, pixv, sv);

        pix += line_size;
    }
    /* Sum up the four partial sums, and put the result into s */
    sum = vec_sums((vector signed int) sv, (vector signed int) zero);
    sum = vec_splat(sum, 3);
    vec_ste(sum, 0, &s);

    return s;
}

/**
 * Sum of Squared Errors for a 8x8 block.
 * AltiVec-enhanced.
 * It's the sad8_altivec code above w/ squaring added.
 */
static int sse8_altivec(void *v, uint8_t *pix1, uint8_t *pix2, int line_size, int h)
{
    int i;
    int s;
    const vector unsigned int zero = (const vector unsigned int)vec_splat_u32(0);
    const vector unsigned char permclear = (vector unsigned char){255,255,255,255,255,255,255,255,0,0,0,0,0,0,0,0};
    vector unsigned char perm1 = vec_lvsl(0, pix1);
    vector unsigned char perm2 = vec_lvsl(0, pix2);
    vector unsigned char t1, t2, t3,t4, t5;
    vector unsigned int sum;
    vector signed int sumsqr;

    sum = (vector unsigned int)vec_splat_u32(0);

    for (i = 0; i < h; i++) {
        /* Read potentially unaligned pixels into t1 and t2
           Since we're reading 16 pixels, and actually only want 8,
           mask out the last 8 pixels. The 0s don't change the sum. */
        vector unsigned char pix1l = vec_ld( 0, pix1);
        vector unsigned char pix1r = vec_ld(15, pix1);
        vector unsigned char pix2l = vec_ld( 0, pix2);
        vector unsigned char pix2r = vec_ld(15, pix2);
        t1 = vec_and(vec_perm(pix1l, pix1r, perm1), permclear);
        t2 = vec_and(vec_perm(pix2l, pix2r, perm2), permclear);

        /* Since we want to use unsigned chars, we can take advantage
           of the fact that abs(a-b)^2 = (a-b)^2. */

        /* Calculate abs differences vector */
        t3 = vec_max(t1, t2);
        t4 = vec_min(t1, t2);
        t5 = vec_sub(t3, t4);

        /* Square the values and add them to our sum */
        sum = vec_msum(t5, t5, sum);

        pix1 += line_size;
        pix2 += line_size;
    }

    /* Sum up the four partial sums, and put the result into s */
    sumsqr = vec_sums((vector signed int) sum, (vector signed int) zero);
    sumsqr = vec_splat(sumsqr, 3);
    vec_ste(sumsqr, 0, &s);

    return s;
}

/**
 * Sum of Squared Errors for a 16x16 block.
 * AltiVec-enhanced.
 * It's the sad16_altivec code above w/ squaring added.
 */
static int sse16_altivec(void *v, uint8_t *pix1, uint8_t *pix2, int line_size, int h)
{
    int i;
    int s;
    const vector unsigned int zero = (const vector unsigned int)vec_splat_u32(0);
    vector unsigned char perm = vec_lvsl(0, pix2);
    vector unsigned char t1, t2, t3,t4, t5;
    vector unsigned int sum;
    vector signed int sumsqr;

    sum = (vector unsigned int)vec_splat_u32(0);

    for (i = 0; i < h; i++) {
        /* Read potentially unaligned pixels into t1 and t2 */
        vector unsigned char pix2l = vec_ld( 0, pix2);
        vector unsigned char pix2r = vec_ld(15, pix2);
        t1 = vec_ld(0, pix1);
        t2 = vec_perm(pix2l, pix2r, perm);

        /* Since we want to use unsigned chars, we can take advantage
           of the fact that abs(a-b)^2 = (a-b)^2. */

        /* Calculate abs differences vector */
        t3 = vec_max(t1, t2);
        t4 = vec_min(t1, t2);
        t5 = vec_sub(t3, t4);

        /* Square the values and add them to our sum */
        sum = vec_msum(t5, t5, sum);

        pix1 += line_size;
        pix2 += line_size;
    }

    /* Sum up the four partial sums, and put the result into s */
    sumsqr = vec_sums((vector signed int) sum, (vector signed int) zero);
    sumsqr = vec_splat(sumsqr, 3);
    vec_ste(sumsqr, 0, &s);

    return s;
}

static int pix_sum_altivec(uint8_t * pix, int line_size)
{
    const vector unsigned int zero = (const vector unsigned int)vec_splat_u32(0);
    vector unsigned char perm = vec_lvsl(0, pix);
    vector unsigned char t1;
    vector unsigned int sad;
    vector signed int sumdiffs;

    int i;
    int s;

    sad = (vector unsigned int)vec_splat_u32(0);

    for (i = 0; i < 16; i++) {
        /* Read the potentially unaligned 16 pixels into t1 */
        vector unsigned char pixl = vec_ld( 0, pix);
        vector unsigned char pixr = vec_ld(15, pix);
        t1 = vec_perm(pixl, pixr, perm);

        /* Add each 4 pixel group together and put 4 results into sad */
        sad = vec_sum4s(t1, sad);

        pix += line_size;
    }

    /* Sum up the four partial sums, and put the result into s */
    sumdiffs = vec_sums((vector signed int) sad, (vector signed int) zero);
    sumdiffs = vec_splat(sumdiffs, 3);
    vec_ste(sumdiffs, 0, &s);

    return s;
}

<<<<<<< HEAD
static void get_pixels_altivec(DCTELEM *av_restrict block, const uint8_t *pixels, int line_size)
=======
static void get_pixels_altivec(int16_t *restrict block, const uint8_t *pixels, int line_size)
>>>>>>> 88bd7fdc
{
    int i;
    vector unsigned char perm = vec_lvsl(0, pixels);
    vector unsigned char bytes;
    const vector unsigned char zero = (const vector unsigned char)vec_splat_u8(0);
    vector signed short shorts;

    for (i = 0; i < 8; i++) {
        // Read potentially unaligned pixels.
        // We're reading 16 pixels, and actually only want 8,
        // but we simply ignore the extras.
        vector unsigned char pixl = vec_ld( 0, pixels);
        vector unsigned char pixr = vec_ld(15, pixels);
        bytes = vec_perm(pixl, pixr, perm);

        // convert the bytes into shorts
        shorts = (vector signed short)vec_mergeh(zero, bytes);

        // save the data to the block, we assume the block is 16-byte aligned
        vec_st(shorts, i*16, (vector signed short*)block);

        pixels += line_size;
    }
}

<<<<<<< HEAD
static void diff_pixels_altivec(DCTELEM *av_restrict block, const uint8_t *s1,
=======
static void diff_pixels_altivec(int16_t *restrict block, const uint8_t *s1,
>>>>>>> 88bd7fdc
        const uint8_t *s2, int stride)
{
    int i;
    vector unsigned char perm1 = vec_lvsl(0, s1);
    vector unsigned char perm2 = vec_lvsl(0, s2);
    vector unsigned char bytes, pixl, pixr;
    const vector unsigned char zero = (const vector unsigned char)vec_splat_u8(0);
    vector signed short shorts1, shorts2;

    for (i = 0; i < 4; i++) {
        // Read potentially unaligned pixels
        // We're reading 16 pixels, and actually only want 8,
        // but we simply ignore the extras.
        pixl = vec_ld( 0, s1);
        pixr = vec_ld(15, s1);
        bytes = vec_perm(pixl, pixr, perm1);

        // convert the bytes into shorts
        shorts1 = (vector signed short)vec_mergeh(zero, bytes);

        // Do the same for the second block of pixels
        pixl = vec_ld( 0, s2);
        pixr = vec_ld(15, s2);
        bytes = vec_perm(pixl, pixr, perm2);

        // convert the bytes into shorts
        shorts2 = (vector signed short)vec_mergeh(zero, bytes);

        // Do the subtraction
        shorts1 = vec_sub(shorts1, shorts2);

        // save the data to the block, we assume the block is 16-byte aligned
        vec_st(shorts1, 0, (vector signed short*)block);

        s1 += stride;
        s2 += stride;
        block += 8;


        // The code below is a copy of the code above... This is a manual
        // unroll.

        // Read potentially unaligned pixels
        // We're reading 16 pixels, and actually only want 8,
        // but we simply ignore the extras.
        pixl = vec_ld( 0, s1);
        pixr = vec_ld(15, s1);
        bytes = vec_perm(pixl, pixr, perm1);

        // convert the bytes into shorts
        shorts1 = (vector signed short)vec_mergeh(zero, bytes);

        // Do the same for the second block of pixels
        pixl = vec_ld( 0, s2);
        pixr = vec_ld(15, s2);
        bytes = vec_perm(pixl, pixr, perm2);

        // convert the bytes into shorts
        shorts2 = (vector signed short)vec_mergeh(zero, bytes);

        // Do the subtraction
        shorts1 = vec_sub(shorts1, shorts2);

        // save the data to the block, we assume the block is 16-byte aligned
        vec_st(shorts1, 0, (vector signed short*)block);

        s1 += stride;
        s2 += stride;
        block += 8;
    }
}


static void clear_block_altivec(int16_t *block) {
    LOAD_ZERO;
    vec_st(zero_s16v,   0, block);
    vec_st(zero_s16v,  16, block);
    vec_st(zero_s16v,  32, block);
    vec_st(zero_s16v,  48, block);
    vec_st(zero_s16v,  64, block);
    vec_st(zero_s16v,  80, block);
    vec_st(zero_s16v,  96, block);
    vec_st(zero_s16v, 112, block);
}


static void add_bytes_altivec(uint8_t *dst, uint8_t *src, int w) {
    register int i;
    register vector unsigned char vdst, vsrc;

    /* dst and src are 16 bytes-aligned (guaranteed) */
    for (i = 0 ; (i + 15) < w ; i+=16) {
        vdst = vec_ld(i, (unsigned char*)dst);
        vsrc = vec_ld(i, (unsigned char*)src);
        vdst = vec_add(vsrc, vdst);
        vec_st(vdst, i, (unsigned char*)dst);
    }
    /* if w is not a multiple of 16 */
    for (; (i < w) ; i++) {
        dst[i] = src[i];
    }
}

/* next one assumes that ((line_size % 16) == 0) */
void ff_put_pixels16_altivec(uint8_t *block, const uint8_t *pixels, int line_size, int h)
{
    register vector unsigned char pixelsv1, pixelsv2;
    register vector unsigned char pixelsv1B, pixelsv2B;
    register vector unsigned char pixelsv1C, pixelsv2C;
    register vector unsigned char pixelsv1D, pixelsv2D;

    register vector unsigned char perm = vec_lvsl(0, pixels);
    int i;
    register int line_size_2 = line_size << 1;
    register int line_size_3 = line_size + line_size_2;
    register int line_size_4 = line_size << 2;

// hand-unrolling the loop by 4 gains about 15%
// mininum execution time goes from 74 to 60 cycles
// it's faster than -funroll-loops, but using
// -funroll-loops w/ this is bad - 74 cycles again.
// all this is on a 7450, tuning for the 7450
    for (i = 0; i < h; i += 4) {
        pixelsv1  = vec_ld( 0, pixels);
        pixelsv2  = vec_ld(15, pixels);
        pixelsv1B = vec_ld(line_size, pixels);
        pixelsv2B = vec_ld(15 + line_size, pixels);
        pixelsv1C = vec_ld(line_size_2, pixels);
        pixelsv2C = vec_ld(15 + line_size_2, pixels);
        pixelsv1D = vec_ld(line_size_3, pixels);
        pixelsv2D = vec_ld(15 + line_size_3, pixels);
        vec_st(vec_perm(pixelsv1, pixelsv2, perm),
               0, (unsigned char*)block);
        vec_st(vec_perm(pixelsv1B, pixelsv2B, perm),
               line_size, (unsigned char*)block);
        vec_st(vec_perm(pixelsv1C, pixelsv2C, perm),
               line_size_2, (unsigned char*)block);
        vec_st(vec_perm(pixelsv1D, pixelsv2D, perm),
               line_size_3, (unsigned char*)block);
        pixels+=line_size_4;
        block +=line_size_4;
    }
}

/* next one assumes that ((line_size % 16) == 0) */
#define op_avg(a,b)  a = ( ((a)|(b)) - ((((a)^(b))&0xFEFEFEFEUL)>>1) )
void ff_avg_pixels16_altivec(uint8_t *block, const uint8_t *pixels, int line_size, int h)
{
    register vector unsigned char pixelsv1, pixelsv2, pixelsv, blockv;
    register vector unsigned char perm = vec_lvsl(0, pixels);
    int i;

    for (i = 0; i < h; i++) {
        pixelsv1 = vec_ld( 0, pixels);
        pixelsv2 = vec_ld(16,pixels);
        blockv = vec_ld(0, block);
        pixelsv = vec_perm(pixelsv1, pixelsv2, perm);
        blockv = vec_avg(blockv,pixelsv);
        vec_st(blockv, 0, (unsigned char*)block);
        pixels+=line_size;
        block +=line_size;
    }
}

/* next one assumes that ((line_size % 8) == 0) */
static void avg_pixels8_altivec(uint8_t * block, const uint8_t * pixels, int line_size, int h)
{
    register vector unsigned char pixelsv1, pixelsv2, pixelsv, blockv;
    int i;

   for (i = 0; i < h; i++) {
       /* block is 8 bytes-aligned, so we're either in the
          left block (16 bytes-aligned) or in the right block (not) */
       int rightside = ((unsigned long)block & 0x0000000F);

       blockv = vec_ld(0, block);
       pixelsv1 = vec_ld( 0, pixels);
       pixelsv2 = vec_ld(16, pixels);
       pixelsv = vec_perm(pixelsv1, pixelsv2, vec_lvsl(0, pixels));

       if (rightside) {
           pixelsv = vec_perm(blockv, pixelsv, vcprm(0,1,s0,s1));
       } else {
           pixelsv = vec_perm(blockv, pixelsv, vcprm(s0,s1,2,3));
       }

       blockv = vec_avg(blockv, pixelsv);

       vec_st(blockv, 0, block);

       pixels += line_size;
       block += line_size;
   }
}

/* next one assumes that ((line_size % 8) == 0) */
static void put_pixels8_xy2_altivec(uint8_t *block, const uint8_t *pixels, int line_size, int h)
{
    register int i;
    register vector unsigned char pixelsv1, pixelsv2, pixelsavg;
    register vector unsigned char blockv, temp1, temp2;
    register vector unsigned short pixelssum1, pixelssum2, temp3;
    register const vector unsigned char vczero = (const vector unsigned char)vec_splat_u8(0);
    register const vector unsigned short vctwo = (const vector unsigned short)vec_splat_u16(2);

    temp1 = vec_ld(0, pixels);
    temp2 = vec_ld(16, pixels);
    pixelsv1 = vec_perm(temp1, temp2, vec_lvsl(0, pixels));
    if ((((unsigned long)pixels) & 0x0000000F) ==  0x0000000F) {
        pixelsv2 = temp2;
    } else {
        pixelsv2 = vec_perm(temp1, temp2, vec_lvsl(1, pixels));
    }
    pixelsv1 = vec_mergeh(vczero, pixelsv1);
    pixelsv2 = vec_mergeh(vczero, pixelsv2);
    pixelssum1 = vec_add((vector unsigned short)pixelsv1,
                         (vector unsigned short)pixelsv2);
    pixelssum1 = vec_add(pixelssum1, vctwo);

    for (i = 0; i < h ; i++) {
        int rightside = ((unsigned long)block & 0x0000000F);
        blockv = vec_ld(0, block);

        temp1 = vec_ld(line_size, pixels);
        temp2 = vec_ld(line_size + 16, pixels);
        pixelsv1 = vec_perm(temp1, temp2, vec_lvsl(line_size, pixels));
        if (((((unsigned long)pixels) + line_size) & 0x0000000F) ==  0x0000000F) {
            pixelsv2 = temp2;
        } else {
            pixelsv2 = vec_perm(temp1, temp2, vec_lvsl(line_size + 1, pixels));
        }

        pixelsv1 = vec_mergeh(vczero, pixelsv1);
        pixelsv2 = vec_mergeh(vczero, pixelsv2);
        pixelssum2 = vec_add((vector unsigned short)pixelsv1,
                             (vector unsigned short)pixelsv2);
        temp3 = vec_add(pixelssum1, pixelssum2);
        temp3 = vec_sra(temp3, vctwo);
        pixelssum1 = vec_add(pixelssum2, vctwo);
        pixelsavg = vec_packsu(temp3, (vector unsigned short) vczero);

        if (rightside) {
            blockv = vec_perm(blockv, pixelsavg, vcprm(0, 1, s0, s1));
        } else {
            blockv = vec_perm(blockv, pixelsavg, vcprm(s0, s1, 2, 3));
        }

        vec_st(blockv, 0, block);

        block += line_size;
        pixels += line_size;
    }
}

/* next one assumes that ((line_size % 8) == 0) */
static void put_no_rnd_pixels8_xy2_altivec(uint8_t *block, const uint8_t *pixels, int line_size, int h)
{
    register int i;
    register vector unsigned char pixelsv1, pixelsv2, pixelsavg;
    register vector unsigned char blockv, temp1, temp2;
    register vector unsigned short pixelssum1, pixelssum2, temp3;
    register const vector unsigned char vczero = (const vector unsigned char)vec_splat_u8(0);
    register const vector unsigned short vcone = (const vector unsigned short)vec_splat_u16(1);
    register const vector unsigned short vctwo = (const vector unsigned short)vec_splat_u16(2);

    temp1 = vec_ld(0, pixels);
    temp2 = vec_ld(16, pixels);
    pixelsv1 = vec_perm(temp1, temp2, vec_lvsl(0, pixels));
    if ((((unsigned long)pixels) & 0x0000000F) ==  0x0000000F) {
        pixelsv2 = temp2;
    } else {
        pixelsv2 = vec_perm(temp1, temp2, vec_lvsl(1, pixels));
    }
    pixelsv1 = vec_mergeh(vczero, pixelsv1);
    pixelsv2 = vec_mergeh(vczero, pixelsv2);
    pixelssum1 = vec_add((vector unsigned short)pixelsv1,
                         (vector unsigned short)pixelsv2);
    pixelssum1 = vec_add(pixelssum1, vcone);

    for (i = 0; i < h ; i++) {
        int rightside = ((unsigned long)block & 0x0000000F);
        blockv = vec_ld(0, block);

        temp1 = vec_ld(line_size, pixels);
        temp2 = vec_ld(line_size + 16, pixels);
        pixelsv1 = vec_perm(temp1, temp2, vec_lvsl(line_size, pixels));
        if (((((unsigned long)pixels) + line_size) & 0x0000000F) ==  0x0000000F) {
            pixelsv2 = temp2;
        } else {
            pixelsv2 = vec_perm(temp1, temp2, vec_lvsl(line_size + 1, pixels));
        }

        pixelsv1 = vec_mergeh(vczero, pixelsv1);
        pixelsv2 = vec_mergeh(vczero, pixelsv2);
        pixelssum2 = vec_add((vector unsigned short)pixelsv1,
                             (vector unsigned short)pixelsv2);
        temp3 = vec_add(pixelssum1, pixelssum2);
        temp3 = vec_sra(temp3, vctwo);
        pixelssum1 = vec_add(pixelssum2, vcone);
        pixelsavg = vec_packsu(temp3, (vector unsigned short) vczero);

        if (rightside) {
            blockv = vec_perm(blockv, pixelsavg, vcprm(0, 1, s0, s1));
        } else {
            blockv = vec_perm(blockv, pixelsavg, vcprm(s0, s1, 2, 3));
        }

        vec_st(blockv, 0, block);

        block += line_size;
        pixels += line_size;
    }
}

/* next one assumes that ((line_size % 16) == 0) */
static void put_pixels16_xy2_altivec(uint8_t * block, const uint8_t * pixels, int line_size, int h)
{
    register int i;
    register vector unsigned char pixelsv1, pixelsv2, pixelsv3, pixelsv4;
    register vector unsigned char blockv, temp1, temp2;
    register vector unsigned short temp3, temp4,
        pixelssum1, pixelssum2, pixelssum3, pixelssum4;
    register const vector unsigned char vczero = (const vector unsigned char)vec_splat_u8(0);
    register const vector unsigned short vctwo = (const vector unsigned short)vec_splat_u16(2);

    temp1 = vec_ld(0, pixels);
    temp2 = vec_ld(16, pixels);
    pixelsv1 = vec_perm(temp1, temp2, vec_lvsl(0, pixels));
    if ((((unsigned long)pixels) & 0x0000000F) ==  0x0000000F) {
        pixelsv2 = temp2;
    } else {
        pixelsv2 = vec_perm(temp1, temp2, vec_lvsl(1, pixels));
    }
    pixelsv3 = vec_mergel(vczero, pixelsv1);
    pixelsv4 = vec_mergel(vczero, pixelsv2);
    pixelsv1 = vec_mergeh(vczero, pixelsv1);
    pixelsv2 = vec_mergeh(vczero, pixelsv2);
    pixelssum3 = vec_add((vector unsigned short)pixelsv3,
                         (vector unsigned short)pixelsv4);
    pixelssum3 = vec_add(pixelssum3, vctwo);
    pixelssum1 = vec_add((vector unsigned short)pixelsv1,
                         (vector unsigned short)pixelsv2);
    pixelssum1 = vec_add(pixelssum1, vctwo);

    for (i = 0; i < h ; i++) {
        blockv = vec_ld(0, block);

        temp1 = vec_ld(line_size, pixels);
        temp2 = vec_ld(line_size + 16, pixels);
        pixelsv1 = vec_perm(temp1, temp2, vec_lvsl(line_size, pixels));
        if (((((unsigned long)pixels) + line_size) & 0x0000000F) ==  0x0000000F) {
            pixelsv2 = temp2;
        } else {
            pixelsv2 = vec_perm(temp1, temp2, vec_lvsl(line_size + 1, pixels));
        }

        pixelsv3 = vec_mergel(vczero, pixelsv1);
        pixelsv4 = vec_mergel(vczero, pixelsv2);
        pixelsv1 = vec_mergeh(vczero, pixelsv1);
        pixelsv2 = vec_mergeh(vczero, pixelsv2);

        pixelssum4 = vec_add((vector unsigned short)pixelsv3,
                             (vector unsigned short)pixelsv4);
        pixelssum2 = vec_add((vector unsigned short)pixelsv1,
                             (vector unsigned short)pixelsv2);
        temp4 = vec_add(pixelssum3, pixelssum4);
        temp4 = vec_sra(temp4, vctwo);
        temp3 = vec_add(pixelssum1, pixelssum2);
        temp3 = vec_sra(temp3, vctwo);

        pixelssum3 = vec_add(pixelssum4, vctwo);
        pixelssum1 = vec_add(pixelssum2, vctwo);

        blockv = vec_packsu(temp3, temp4);

        vec_st(blockv, 0, block);

        block += line_size;
        pixels += line_size;
    }
}

/* next one assumes that ((line_size % 16) == 0) */
static void put_no_rnd_pixels16_xy2_altivec(uint8_t * block, const uint8_t * pixels, int line_size, int h)
{
    register int i;
    register vector unsigned char pixelsv1, pixelsv2, pixelsv3, pixelsv4;
    register vector unsigned char blockv, temp1, temp2;
    register vector unsigned short temp3, temp4,
        pixelssum1, pixelssum2, pixelssum3, pixelssum4;
    register const vector unsigned char vczero = (const vector unsigned char)vec_splat_u8(0);
    register const vector unsigned short vcone = (const vector unsigned short)vec_splat_u16(1);
    register const vector unsigned short vctwo = (const vector unsigned short)vec_splat_u16(2);

    temp1 = vec_ld(0, pixels);
    temp2 = vec_ld(16, pixels);
    pixelsv1 = vec_perm(temp1, temp2, vec_lvsl(0, pixels));
    if ((((unsigned long)pixels) & 0x0000000F) ==  0x0000000F) {
        pixelsv2 = temp2;
    } else {
        pixelsv2 = vec_perm(temp1, temp2, vec_lvsl(1, pixels));
    }
    pixelsv3 = vec_mergel(vczero, pixelsv1);
    pixelsv4 = vec_mergel(vczero, pixelsv2);
    pixelsv1 = vec_mergeh(vczero, pixelsv1);
    pixelsv2 = vec_mergeh(vczero, pixelsv2);
    pixelssum3 = vec_add((vector unsigned short)pixelsv3,
                         (vector unsigned short)pixelsv4);
    pixelssum3 = vec_add(pixelssum3, vcone);
    pixelssum1 = vec_add((vector unsigned short)pixelsv1,
                         (vector unsigned short)pixelsv2);
    pixelssum1 = vec_add(pixelssum1, vcone);

    for (i = 0; i < h ; i++) {
        blockv = vec_ld(0, block);

        temp1 = vec_ld(line_size, pixels);
        temp2 = vec_ld(line_size + 16, pixels);
        pixelsv1 = vec_perm(temp1, temp2, vec_lvsl(line_size, pixels));
        if (((((unsigned long)pixels) + line_size) & 0x0000000F) ==  0x0000000F) {
            pixelsv2 = temp2;
        } else {
            pixelsv2 = vec_perm(temp1, temp2, vec_lvsl(line_size + 1, pixels));
        }

        pixelsv3 = vec_mergel(vczero, pixelsv1);
        pixelsv4 = vec_mergel(vczero, pixelsv2);
        pixelsv1 = vec_mergeh(vczero, pixelsv1);
        pixelsv2 = vec_mergeh(vczero, pixelsv2);

        pixelssum4 = vec_add((vector unsigned short)pixelsv3,
                             (vector unsigned short)pixelsv4);
        pixelssum2 = vec_add((vector unsigned short)pixelsv1,
                             (vector unsigned short)pixelsv2);
        temp4 = vec_add(pixelssum3, pixelssum4);
        temp4 = vec_sra(temp4, vctwo);
        temp3 = vec_add(pixelssum1, pixelssum2);
        temp3 = vec_sra(temp3, vctwo);

        pixelssum3 = vec_add(pixelssum4, vcone);
        pixelssum1 = vec_add(pixelssum2, vcone);

        blockv = vec_packsu(temp3, temp4);

        vec_st(blockv, 0, block);

        block += line_size;
        pixels += line_size;
    }
}

static int hadamard8_diff8x8_altivec(/*MpegEncContext*/ void *s, uint8_t *dst, uint8_t *src, int stride, int h){
    int sum;
    register const vector unsigned char vzero =
                            (const vector unsigned char)vec_splat_u8(0);
    register vector signed short temp0, temp1, temp2, temp3, temp4,
                                 temp5, temp6, temp7;
    {
    register const vector signed short vprod1 =(const vector signed short)
                                               { 1,-1, 1,-1, 1,-1, 1,-1 };
    register const vector signed short vprod2 =(const vector signed short)
                                               { 1, 1,-1,-1, 1, 1,-1,-1 };
    register const vector signed short vprod3 =(const vector signed short)
                                               { 1, 1, 1, 1,-1,-1,-1,-1 };
    register const vector unsigned char perm1 = (const vector unsigned char)
        {0x02, 0x03, 0x00, 0x01, 0x06, 0x07, 0x04, 0x05,
         0x0A, 0x0B, 0x08, 0x09, 0x0E, 0x0F, 0x0C, 0x0D};
    register const vector unsigned char perm2 = (const vector unsigned char)
        {0x04, 0x05, 0x06, 0x07, 0x00, 0x01, 0x02, 0x03,
         0x0C, 0x0D, 0x0E, 0x0F, 0x08, 0x09, 0x0A, 0x0B};
    register const vector unsigned char perm3 = (const vector unsigned char)
        {0x08, 0x09, 0x0A, 0x0B, 0x0C, 0x0D, 0x0E, 0x0F,
         0x00, 0x01, 0x02, 0x03, 0x04, 0x05, 0x06, 0x07};

#define ONEITERBUTTERFLY(i, res)                                          \
    {                                                                     \
    register vector unsigned char src1, src2, srcO;                   \
    register vector unsigned char dst1, dst2, dstO;                   \
    register vector signed short srcV, dstV;                          \
    register vector signed short but0, but1, but2, op1, op2, op3;     \
    src1 = vec_ld(stride * i, src);                                   \
    src2 = vec_ld((stride * i) + 15, src);                            \
    srcO = vec_perm(src1, src2, vec_lvsl(stride * i, src));           \
    dst1 = vec_ld(stride * i, dst);                                   \
    dst2 = vec_ld((stride * i) + 15, dst);                            \
    dstO = vec_perm(dst1, dst2, vec_lvsl(stride * i, dst));           \
    /* promote the unsigned chars to signed shorts */                 \
    /* we're in the 8x8 function, we only care for the first 8 */     \
    srcV = (vector signed short)vec_mergeh((vector signed char)vzero, \
           (vector signed char)srcO);                                 \
    dstV = (vector signed short)vec_mergeh((vector signed char)vzero, \
           (vector signed char)dstO);                                 \
    /* subtractions inside the first butterfly */                     \
    but0 = vec_sub(srcV, dstV);                                       \
    op1  = vec_perm(but0, but0, perm1);                               \
    but1 = vec_mladd(but0, vprod1, op1);                              \
    op2  = vec_perm(but1, but1, perm2);                               \
    but2 = vec_mladd(but1, vprod2, op2);                              \
    op3  = vec_perm(but2, but2, perm3);                               \
    res  = vec_mladd(but2, vprod3, op3);                              \
    }
    ONEITERBUTTERFLY(0, temp0);
    ONEITERBUTTERFLY(1, temp1);
    ONEITERBUTTERFLY(2, temp2);
    ONEITERBUTTERFLY(3, temp3);
    ONEITERBUTTERFLY(4, temp4);
    ONEITERBUTTERFLY(5, temp5);
    ONEITERBUTTERFLY(6, temp6);
    ONEITERBUTTERFLY(7, temp7);
    }
#undef ONEITERBUTTERFLY
    {
    register vector signed int vsum;
    register vector signed short line0 = vec_add(temp0, temp1);
    register vector signed short line1 = vec_sub(temp0, temp1);
    register vector signed short line2 = vec_add(temp2, temp3);
    register vector signed short line3 = vec_sub(temp2, temp3);
    register vector signed short line4 = vec_add(temp4, temp5);
    register vector signed short line5 = vec_sub(temp4, temp5);
    register vector signed short line6 = vec_add(temp6, temp7);
    register vector signed short line7 = vec_sub(temp6, temp7);

    register vector signed short line0B = vec_add(line0, line2);
    register vector signed short line2B = vec_sub(line0, line2);
    register vector signed short line1B = vec_add(line1, line3);
    register vector signed short line3B = vec_sub(line1, line3);
    register vector signed short line4B = vec_add(line4, line6);
    register vector signed short line6B = vec_sub(line4, line6);
    register vector signed short line5B = vec_add(line5, line7);
    register vector signed short line7B = vec_sub(line5, line7);

    register vector signed short line0C = vec_add(line0B, line4B);
    register vector signed short line4C = vec_sub(line0B, line4B);
    register vector signed short line1C = vec_add(line1B, line5B);
    register vector signed short line5C = vec_sub(line1B, line5B);
    register vector signed short line2C = vec_add(line2B, line6B);
    register vector signed short line6C = vec_sub(line2B, line6B);
    register vector signed short line3C = vec_add(line3B, line7B);
    register vector signed short line7C = vec_sub(line3B, line7B);

    vsum = vec_sum4s(vec_abs(line0C), vec_splat_s32(0));
    vsum = vec_sum4s(vec_abs(line1C), vsum);
    vsum = vec_sum4s(vec_abs(line2C), vsum);
    vsum = vec_sum4s(vec_abs(line3C), vsum);
    vsum = vec_sum4s(vec_abs(line4C), vsum);
    vsum = vec_sum4s(vec_abs(line5C), vsum);
    vsum = vec_sum4s(vec_abs(line6C), vsum);
    vsum = vec_sum4s(vec_abs(line7C), vsum);
    vsum = vec_sums(vsum, (vector signed int)vzero);
    vsum = vec_splat(vsum, 3);
    vec_ste(vsum, 0, &sum);
    }
    return sum;
}

/*
16x8 works with 16 elements; it allows to avoid replicating loads, and
give the compiler more rooms for scheduling.  It's only used from
inside hadamard8_diff16_altivec.

Unfortunately, it seems gcc-3.3 is a bit dumb, and the compiled code has a LOT
of spill code, it seems gcc (unlike xlc) cannot keep everything in registers
by itself. The following code include hand-made registers allocation. It's not
clean, but on a 7450 the resulting code is much faster (best case fall from
700+ cycles to 550).

xlc doesn't add spill code, but it doesn't know how to schedule for the 7450,
and its code isn't much faster than gcc-3.3 on the 7450 (but uses 25% less
instructions...)

On the 970, the hand-made RA is still a win (around 690 vs. around 780), but
xlc goes to around 660 on the regular C code...
*/

static int hadamard8_diff16x8_altivec(/*MpegEncContext*/ void *s, uint8_t *dst, uint8_t *src, int stride, int h) {
    int sum;
    register vector signed short
        temp0 __asm__ ("v0"),
        temp1 __asm__ ("v1"),
        temp2 __asm__ ("v2"),
        temp3 __asm__ ("v3"),
        temp4 __asm__ ("v4"),
        temp5 __asm__ ("v5"),
        temp6 __asm__ ("v6"),
        temp7 __asm__ ("v7");
    register vector signed short
        temp0S __asm__ ("v8"),
        temp1S __asm__ ("v9"),
        temp2S __asm__ ("v10"),
        temp3S __asm__ ("v11"),
        temp4S __asm__ ("v12"),
        temp5S __asm__ ("v13"),
        temp6S __asm__ ("v14"),
        temp7S __asm__ ("v15");
    register const vector unsigned char vzero __asm__ ("v31") =
        (const vector unsigned char)vec_splat_u8(0);
    {
    register const vector signed short vprod1 __asm__ ("v16") =
        (const vector signed short){ 1,-1, 1,-1, 1,-1, 1,-1 };
    register const vector signed short vprod2 __asm__ ("v17") =
        (const vector signed short){ 1, 1,-1,-1, 1, 1,-1,-1 };
    register const vector signed short vprod3 __asm__ ("v18") =
        (const vector signed short){ 1, 1, 1, 1,-1,-1,-1,-1 };
    register const vector unsigned char perm1 __asm__ ("v19") =
        (const vector unsigned char)
        {0x02, 0x03, 0x00, 0x01, 0x06, 0x07, 0x04, 0x05,
         0x0A, 0x0B, 0x08, 0x09, 0x0E, 0x0F, 0x0C, 0x0D};
    register const vector unsigned char perm2 __asm__ ("v20") =
        (const vector unsigned char)
        {0x04, 0x05, 0x06, 0x07, 0x00, 0x01, 0x02, 0x03,
         0x0C, 0x0D, 0x0E, 0x0F, 0x08, 0x09, 0x0A, 0x0B};
    register const vector unsigned char perm3 __asm__ ("v21") =
        (const vector unsigned char)
        {0x08, 0x09, 0x0A, 0x0B, 0x0C, 0x0D, 0x0E, 0x0F,
         0x00, 0x01, 0x02, 0x03, 0x04, 0x05, 0x06, 0x07};

#define ONEITERBUTTERFLY(i, res1, res2)                               \
    {                                                                 \
    register vector unsigned char src1 __asm__ ("v22"),               \
                                  src2 __asm__ ("v23"),               \
                                  dst1 __asm__ ("v24"),               \
                                  dst2 __asm__ ("v25"),               \
                                  srcO __asm__ ("v22"),               \
                                  dstO __asm__ ("v23");               \
                                                                      \
    register vector signed short  srcV  __asm__ ("v24"),              \
                                  dstV  __asm__ ("v25"),              \
                                  srcW  __asm__ ("v26"),              \
                                  dstW  __asm__ ("v27"),              \
                                  but0  __asm__ ("v28"),              \
                                  but0S __asm__ ("v29"),              \
                                  op1   __asm__ ("v30"),              \
                                  but1  __asm__ ("v22"),              \
                                  op1S  __asm__ ("v23"),              \
                                  but1S __asm__ ("v24"),              \
                                  op2   __asm__ ("v25"),              \
                                  but2  __asm__ ("v26"),              \
                                  op2S  __asm__ ("v27"),              \
                                  but2S __asm__ ("v28"),              \
                                  op3   __asm__ ("v29"),              \
                                  op3S  __asm__ ("v30");              \
                                                                      \
    src1 = vec_ld(stride * i, src);                                   \
    src2 = vec_ld((stride * i) + 16, src);                            \
    srcO = vec_perm(src1, src2, vec_lvsl(stride * i, src));           \
    dst1 = vec_ld(stride * i, dst);                                   \
    dst2 = vec_ld((stride * i) + 16, dst);                            \
    dstO = vec_perm(dst1, dst2, vec_lvsl(stride * i, dst));           \
    /* promote the unsigned chars to signed shorts */                 \
    srcV = (vector signed short)vec_mergeh((vector signed char)vzero, \
           (vector signed char)srcO);                                 \
    dstV = (vector signed short)vec_mergeh((vector signed char)vzero, \
           (vector signed char)dstO);                                 \
    srcW = (vector signed short)vec_mergel((vector signed char)vzero, \
           (vector signed char)srcO);                                 \
    dstW = (vector signed short)vec_mergel((vector signed char)vzero, \
           (vector signed char)dstO);                                 \
    /* subtractions inside the first butterfly */                     \
    but0 = vec_sub(srcV, dstV);                                       \
    but0S = vec_sub(srcW, dstW);                                      \
    op1 = vec_perm(but0, but0, perm1);                                \
    but1 = vec_mladd(but0, vprod1, op1);                              \
    op1S = vec_perm(but0S, but0S, perm1);                             \
    but1S = vec_mladd(but0S, vprod1, op1S);                           \
    op2 = vec_perm(but1, but1, perm2);                                \
    but2 = vec_mladd(but1, vprod2, op2);                              \
    op2S = vec_perm(but1S, but1S, perm2);                             \
    but2S = vec_mladd(but1S, vprod2, op2S);                           \
    op3 = vec_perm(but2, but2, perm3);                                \
    res1 = vec_mladd(but2, vprod3, op3);                              \
    op3S = vec_perm(but2S, but2S, perm3);                             \
    res2 = vec_mladd(but2S, vprod3, op3S);                            \
    }
    ONEITERBUTTERFLY(0, temp0, temp0S);
    ONEITERBUTTERFLY(1, temp1, temp1S);
    ONEITERBUTTERFLY(2, temp2, temp2S);
    ONEITERBUTTERFLY(3, temp3, temp3S);
    ONEITERBUTTERFLY(4, temp4, temp4S);
    ONEITERBUTTERFLY(5, temp5, temp5S);
    ONEITERBUTTERFLY(6, temp6, temp6S);
    ONEITERBUTTERFLY(7, temp7, temp7S);
    }
#undef ONEITERBUTTERFLY
    {
    register vector signed int vsum;
    register vector signed short line0S, line1S, line2S, line3S, line4S,
                                 line5S, line6S, line7S, line0BS,line2BS,
                                 line1BS,line3BS,line4BS,line6BS,line5BS,
                                 line7BS,line0CS,line4CS,line1CS,line5CS,
                                 line2CS,line6CS,line3CS,line7CS;

    register vector signed short line0 = vec_add(temp0, temp1);
    register vector signed short line1 = vec_sub(temp0, temp1);
    register vector signed short line2 = vec_add(temp2, temp3);
    register vector signed short line3 = vec_sub(temp2, temp3);
    register vector signed short line4 = vec_add(temp4, temp5);
    register vector signed short line5 = vec_sub(temp4, temp5);
    register vector signed short line6 = vec_add(temp6, temp7);
    register vector signed short line7 = vec_sub(temp6, temp7);

    register vector signed short line0B = vec_add(line0, line2);
    register vector signed short line2B = vec_sub(line0, line2);
    register vector signed short line1B = vec_add(line1, line3);
    register vector signed short line3B = vec_sub(line1, line3);
    register vector signed short line4B = vec_add(line4, line6);
    register vector signed short line6B = vec_sub(line4, line6);
    register vector signed short line5B = vec_add(line5, line7);
    register vector signed short line7B = vec_sub(line5, line7);

    register vector signed short line0C = vec_add(line0B, line4B);
    register vector signed short line4C = vec_sub(line0B, line4B);
    register vector signed short line1C = vec_add(line1B, line5B);
    register vector signed short line5C = vec_sub(line1B, line5B);
    register vector signed short line2C = vec_add(line2B, line6B);
    register vector signed short line6C = vec_sub(line2B, line6B);
    register vector signed short line3C = vec_add(line3B, line7B);
    register vector signed short line7C = vec_sub(line3B, line7B);

    vsum = vec_sum4s(vec_abs(line0C), vec_splat_s32(0));
    vsum = vec_sum4s(vec_abs(line1C), vsum);
    vsum = vec_sum4s(vec_abs(line2C), vsum);
    vsum = vec_sum4s(vec_abs(line3C), vsum);
    vsum = vec_sum4s(vec_abs(line4C), vsum);
    vsum = vec_sum4s(vec_abs(line5C), vsum);
    vsum = vec_sum4s(vec_abs(line6C), vsum);
    vsum = vec_sum4s(vec_abs(line7C), vsum);

    line0S = vec_add(temp0S, temp1S);
    line1S = vec_sub(temp0S, temp1S);
    line2S = vec_add(temp2S, temp3S);
    line3S = vec_sub(temp2S, temp3S);
    line4S = vec_add(temp4S, temp5S);
    line5S = vec_sub(temp4S, temp5S);
    line6S = vec_add(temp6S, temp7S);
    line7S = vec_sub(temp6S, temp7S);

    line0BS = vec_add(line0S, line2S);
    line2BS = vec_sub(line0S, line2S);
    line1BS = vec_add(line1S, line3S);
    line3BS = vec_sub(line1S, line3S);
    line4BS = vec_add(line4S, line6S);
    line6BS = vec_sub(line4S, line6S);
    line5BS = vec_add(line5S, line7S);
    line7BS = vec_sub(line5S, line7S);

    line0CS = vec_add(line0BS, line4BS);
    line4CS = vec_sub(line0BS, line4BS);
    line1CS = vec_add(line1BS, line5BS);
    line5CS = vec_sub(line1BS, line5BS);
    line2CS = vec_add(line2BS, line6BS);
    line6CS = vec_sub(line2BS, line6BS);
    line3CS = vec_add(line3BS, line7BS);
    line7CS = vec_sub(line3BS, line7BS);

    vsum = vec_sum4s(vec_abs(line0CS), vsum);
    vsum = vec_sum4s(vec_abs(line1CS), vsum);
    vsum = vec_sum4s(vec_abs(line2CS), vsum);
    vsum = vec_sum4s(vec_abs(line3CS), vsum);
    vsum = vec_sum4s(vec_abs(line4CS), vsum);
    vsum = vec_sum4s(vec_abs(line5CS), vsum);
    vsum = vec_sum4s(vec_abs(line6CS), vsum);
    vsum = vec_sum4s(vec_abs(line7CS), vsum);
    vsum = vec_sums(vsum, (vector signed int)vzero);
    vsum = vec_splat(vsum, 3);
    vec_ste(vsum, 0, &sum);
    }
    return sum;
}

static int hadamard8_diff16_altivec(/*MpegEncContext*/ void *s, uint8_t *dst, uint8_t *src, int stride, int h){
    int score;
    score = hadamard8_diff16x8_altivec(s, dst, src, stride, 8);
    if (h==16) {
        dst += 8*stride;
        src += 8*stride;
        score += hadamard8_diff16x8_altivec(s, dst, src, stride, 8);
    }
    return score;
}

/* next one assumes that ((line_size % 8) == 0) */
static void avg_pixels8_xy2_altivec(uint8_t *block, const uint8_t *pixels, int line_size, int h)
{
    register int i;
    register vector unsigned char pixelsv1, pixelsv2, pixelsavg;
    register vector unsigned char blockv, temp1, temp2, blocktemp;
    register vector unsigned short pixelssum1, pixelssum2, temp3;

    register const vector unsigned char vczero = (const vector unsigned char)
                                        vec_splat_u8(0);
    register const vector unsigned short vctwo = (const vector unsigned short)
                                        vec_splat_u16(2);

    temp1 = vec_ld(0, pixels);
    temp2 = vec_ld(16, pixels);
    pixelsv1 = vec_perm(temp1, temp2, vec_lvsl(0, pixels));
    if ((((unsigned long)pixels) & 0x0000000F) ==  0x0000000F) {
        pixelsv2 = temp2;
    } else {
        pixelsv2 = vec_perm(temp1, temp2, vec_lvsl(1, pixels));
    }
    pixelsv1 = vec_mergeh(vczero, pixelsv1);
    pixelsv2 = vec_mergeh(vczero, pixelsv2);
    pixelssum1 = vec_add((vector unsigned short)pixelsv1,
                         (vector unsigned short)pixelsv2);
    pixelssum1 = vec_add(pixelssum1, vctwo);

    for (i = 0; i < h ; i++) {
        int rightside = ((unsigned long)block & 0x0000000F);
        blockv = vec_ld(0, block);

        temp1 = vec_ld(line_size, pixels);
        temp2 = vec_ld(line_size + 16, pixels);
        pixelsv1 = vec_perm(temp1, temp2, vec_lvsl(line_size, pixels));
        if (((((unsigned long)pixels) + line_size) & 0x0000000F) ==  0x0000000F) {
            pixelsv2 = temp2;
        } else {
            pixelsv2 = vec_perm(temp1, temp2, vec_lvsl(line_size + 1, pixels));
        }

        pixelsv1 = vec_mergeh(vczero, pixelsv1);
        pixelsv2 = vec_mergeh(vczero, pixelsv2);
        pixelssum2 = vec_add((vector unsigned short)pixelsv1,
                             (vector unsigned short)pixelsv2);
        temp3 = vec_add(pixelssum1, pixelssum2);
        temp3 = vec_sra(temp3, vctwo);
        pixelssum1 = vec_add(pixelssum2, vctwo);
        pixelsavg = vec_packsu(temp3, (vector unsigned short) vczero);

        if (rightside) {
            blocktemp = vec_perm(blockv, pixelsavg, vcprm(0, 1, s0, s1));
        } else {
            blocktemp = vec_perm(blockv, pixelsavg, vcprm(s0, s1, 2, 3));
        }

        blockv = vec_avg(blocktemp, blockv);
        vec_st(blockv, 0, block);

        block += line_size;
        pixels += line_size;
    }
}

void ff_dsputil_init_altivec(DSPContext* c, AVCodecContext *avctx)
{
    const int high_bit_depth = avctx->bits_per_raw_sample > 8;

    c->pix_abs[0][1] = sad16_x2_altivec;
    c->pix_abs[0][2] = sad16_y2_altivec;
    c->pix_abs[0][3] = sad16_xy2_altivec;
    c->pix_abs[0][0] = sad16_altivec;
    c->pix_abs[1][0] = sad8_altivec;
    c->sad[0]= sad16_altivec;
    c->sad[1]= sad8_altivec;
    c->pix_norm1 = pix_norm1_altivec;
    c->sse[1]= sse8_altivec;
    c->sse[0]= sse16_altivec;
    c->pix_sum = pix_sum_altivec;
    c->diff_pixels = diff_pixels_altivec;
    c->add_bytes= add_bytes_altivec;
    if (!high_bit_depth) {
    c->get_pixels = get_pixels_altivec;
    c->clear_block = clear_block_altivec;
    c->put_pixels_tab[0][0] = ff_put_pixels16_altivec;
    /* the two functions do the same thing, so use the same code */
    c->put_no_rnd_pixels_tab[0][0] = ff_put_pixels16_altivec;
    c->avg_pixels_tab[0][0] = ff_avg_pixels16_altivec;
    c->avg_pixels_tab[1][0] = avg_pixels8_altivec;
    c->avg_pixels_tab[1][3] = avg_pixels8_xy2_altivec;
    c->put_pixels_tab[1][3] = put_pixels8_xy2_altivec;
    c->put_no_rnd_pixels_tab[1][3] = put_no_rnd_pixels8_xy2_altivec;
    c->put_pixels_tab[0][3] = put_pixels16_xy2_altivec;
    c->put_no_rnd_pixels_tab[0][3] = put_no_rnd_pixels16_xy2_altivec;
    }

    c->hadamard8_diff[0] = hadamard8_diff16_altivec;
    c->hadamard8_diff[1] = hadamard8_diff8x8_altivec;
}<|MERGE_RESOLUTION|>--- conflicted
+++ resolved
@@ -476,11 +476,7 @@
     return s;
 }
 
-<<<<<<< HEAD
-static void get_pixels_altivec(DCTELEM *av_restrict block, const uint8_t *pixels, int line_size)
-=======
 static void get_pixels_altivec(int16_t *restrict block, const uint8_t *pixels, int line_size)
->>>>>>> 88bd7fdc
 {
     int i;
     vector unsigned char perm = vec_lvsl(0, pixels);
@@ -506,11 +502,7 @@
     }
 }
 
-<<<<<<< HEAD
-static void diff_pixels_altivec(DCTELEM *av_restrict block, const uint8_t *s1,
-=======
 static void diff_pixels_altivec(int16_t *restrict block, const uint8_t *s1,
->>>>>>> 88bd7fdc
         const uint8_t *s2, int stride)
 {
     int i;

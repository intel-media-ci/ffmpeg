MAIN_MAKEFILE=1
include config.mak

vpath %.c    $(SRC_PATH)
vpath %.h    $(SRC_PATH)
vpath %.S    $(SRC_PATH)
vpath %.asm  $(SRC_PATH)
vpath %.v    $(SRC_PATH)
vpath %.texi $(SRC_PATH)

PROGS-$(CONFIG_FFMPEG)   += ffmpeg
PROGS-$(CONFIG_FFPLAY)   += ffplay
PROGS-$(CONFIG_FFPROBE)  += ffprobe
PROGS-$(CONFIG_FFSERVER) += ffserver

PROGS      := $(PROGS-yes:%=%$(EXESUF))
PROGS_G     = $(PROGS-yes:%=%_g$(EXESUF))
OBJS        = $(PROGS-yes:%=%.o) cmdutils.o
TESTTOOLS   = audiogen videogen rotozoom tiny_psnr base64
HOSTPROGS  := $(TESTTOOLS:%=tests/%)
TOOLS       = qt-faststart trasher
TOOLS-$(CONFIG_ZLIB) += cws2fws

BASENAMES   = ffmpeg ffplay ffprobe ffserver
ALLPROGS    = $(BASENAMES:%=%$(EXESUF))
ALLPROGS_G  = $(BASENAMES:%=%_g$(EXESUF))
ALLMANPAGES = $(BASENAMES:%=%.1)

ALLFFLIBS = avcodec avdevice avfilter avformat avutil postproc swscale

FFLIBS-$(CONFIG_AVDEVICE) += avdevice
FFLIBS-$(CONFIG_AVFILTER) += avfilter
FFLIBS-$(CONFIG_AVFORMAT) += avformat
FFLIBS-$(CONFIG_AVCODEC)  += avcodec
FFLIBS-$(CONFIG_POSTPROC) += postproc
FFLIBS-$(CONFIG_SWSCALE)  += swscale

FFLIBS := avutil

DATA_FILES := $(wildcard $(SRC_PATH)/ffpresets/*.ffpreset)

SKIPHEADERS = cmdutils_common_opts.h

include $(SRC_PATH)/common.mak

FF_LDFLAGS   := $(FFLDFLAGS)
FF_EXTRALIBS := $(FFEXTRALIBS)
FF_DEP_LIBS  := $(DEP_LIBS)

all: $(FF_DEP_LIBS) $(PROGS)

<<<<<<< HEAD
$(PROGS): %$(EXESUF): %_g$(EXESUF)
	$(CP) $< $@
	$(STRIP) $@
=======
$(TOOLS): %$(EXESUF): %.o
	$(LD) $(LDFLAGS) -o $@ $< $(ELIBS)

tools/cws2fws$(EXESUF): ELIBS = -lz
>>>>>>> 142e76f1

config.h: .config
.config: $(wildcard $(FFLIBS:%=$(SRC_PATH)/lib%/all*.c))
	@-tput bold 2>/dev/null
	@-printf '\nWARNING: $(?F) newer than config.h, rerun configure\n\n'
	@-tput sgr0 2>/dev/null

SUBDIR_VARS := OBJS FFLIBS CLEANFILES DIRS TESTPROGS EXAMPLES SKIPHEADERS \
               ALTIVEC-OBJS MMX-OBJS NEON-OBJS X86-OBJS YASM-OBJS-FFT YASM-OBJS \
               HOSTPROGS BUILT_HEADERS TESTOBJS ARCH_HEADERS ARMV6-OBJS TOOLS

define RESET
$(1) :=
$(1)-yes :=
endef

define DOSUBDIR
$(foreach V,$(SUBDIR_VARS),$(eval $(call RESET,$(V))))
SUBDIR := $(1)/
include $(SRC_PATH)/$(1)/Makefile
endef

$(foreach D,$(FFLIBS),$(eval $(call DOSUBDIR,lib$(D))))

ffplay.o: CFLAGS += $(SDL_CFLAGS)
ffplay_g$(EXESUF): FF_EXTRALIBS += $(SDL_LIBS)
ffserver_g$(EXESUF): FF_LDFLAGS += $(FFSERVERLDFLAGS)

%_g$(EXESUF): %.o cmdutils.o $(FF_DEP_LIBS)
	$(LD) $(FF_LDFLAGS) -o $@ $< cmdutils.o $(FF_EXTRALIBS)

OBJDIRS += tools

-include $(wildcard tools/*.d)

VERSION_SH  = $(SRC_PATH)/version.sh
GIT_LOG     = $(SRC_PATH)/.git/logs/HEAD

.version: $(wildcard $(GIT_LOG)) $(VERSION_SH) config.mak
.version: M=@

version.h .version:
	$(M)$(VERSION_SH) $(SRC_PATH) version.h $(EXTRA_VERSION)
	$(Q)touch .version

# force version.sh to run whenever version might have changed
-include .version

ifdef PROGS
install: install-progs install-data
endif

install: install-libs install-headers

install-libs: install-libs-yes

install-progs-yes:
install-progs-$(CONFIG_SHARED): install-libs

install-progs: install-progs-yes $(PROGS)
	$(Q)mkdir -p "$(BINDIR)"
	$(INSTALL) -c -m 755 $(PROGS) "$(BINDIR)"

install-data: $(DATA_FILES)
	$(Q)mkdir -p "$(DATADIR)"
	$(INSTALL) -m 644 $(DATA_FILES) "$(DATADIR)"

uninstall: uninstall-libs uninstall-headers uninstall-progs uninstall-data

uninstall-progs:
	$(RM) $(addprefix "$(BINDIR)/", $(ALLPROGS))

uninstall-data:
	$(RM) -r "$(DATADIR)"

clean::
	$(RM) $(ALLPROGS) $(ALLPROGS_G)
	$(RM) $(CLEANSUFFIXES)
	$(RM) $(TOOLS)
	$(RM) $(CLEANSUFFIXES:%=tools/%)

distclean::
	$(RM) $(DISTCLEANSUFFIXES)
	$(RM) config.* .version version.h libavutil/avconfig.h

config:
	$(SRC_PATH)/configure $(value FFMPEG_CONFIGURATION)

include $(SRC_PATH)/doc/Makefile
include $(SRC_PATH)/tests/Makefile

$(sort $(OBJDIRS)):
	$(Q)mkdir -p $@

# Dummy rule to stop make trying to rebuild removed or renamed headers
%.h:
	@:

# Disable suffix rules.  Most of the builtin rules are suffix rules,
# so this saves some time on slow systems.
.SUFFIXES:

.PHONY: all all-yes alltools *clean config examples install*
.PHONY: testprogs uninstall*<|MERGE_RESOLUTION|>--- conflicted
+++ resolved
@@ -49,16 +49,14 @@
 
 all: $(FF_DEP_LIBS) $(PROGS)
 
-<<<<<<< HEAD
 $(PROGS): %$(EXESUF): %_g$(EXESUF)
 	$(CP) $< $@
 	$(STRIP) $@
-=======
+
 $(TOOLS): %$(EXESUF): %.o
 	$(LD) $(LDFLAGS) -o $@ $< $(ELIBS)
 
 tools/cws2fws$(EXESUF): ELIBS = -lz
->>>>>>> 142e76f1
 
 config.h: .config
 .config: $(wildcard $(FFLIBS:%=$(SRC_PATH)/lib%/all*.c))

--- conflicted
+++ resolved
@@ -342,18 +342,16 @@
     int buffer_size;      /* current total buffer size */
 } AVInputFile;
 
-<<<<<<< HEAD
 #if HAVE_TERMIOS_H
 
 /* init terminal so that we can grab keys */
 static struct termios oldtty;
 #endif
-=======
+
 static AVInputStream *input_streams = NULL;
 static int         nb_input_streams = 0;
 static AVInputFile   *input_files   = NULL;
 static int         nb_input_files   = 0;
->>>>>>> a2ee2843
 
 #if CONFIG_AVFILTER
 
@@ -1980,11 +1978,8 @@
                      int nb_input_files,
                      AVStreamMap *stream_maps, int nb_stream_maps)
 {
-<<<<<<< HEAD
-    int ret = 0, i, j, k, n, nb_istreams = 0, nb_ostreams = 0, step;
-=======
-    int ret = 0, i, j, k, n, nb_ostreams = 0;
->>>>>>> a2ee2843
+    int ret = 0, i, j, k, n, nb_istreams = 0, nb_ostreams = 0,step;
+
     AVFormatContext *is, *os;
     AVCodecContext *codec, *icodec;
     AVOutputStream *ost, **ost_table = NULL;
@@ -2055,12 +2050,12 @@
         for(j=0; j<AVMEDIA_TYPE_NB; j++)
             nb_frame_threshold[j] += step;
 
-        for(j=0; j<nb_istreams; j++) {
+        for(j=0; j<nb_input_streams; j++) {
             int skip=0;
-            ist = ist_table[j];
+            ist = &input_streams[j];
             if(opt_programid){
                 int pi,si;
-                AVFormatContext *f= input_files[ ist->file_index ];
+                AVFormatContext *f= input_files[ ist->file_index ].ctx;
                 skip=1;
                 for(pi=0; pi<f->nb_programs; pi++){
                     AVProgram *p= f->programs[pi];
@@ -2580,16 +2575,14 @@
             if (key == 'd' || key == 'D'){
                 int debug=0;
                 if(key == 'D') {
-                    ist = ist_table[0];
-                    debug = ist->st->codec->debug<<1;
+                    debug = input_streams[0].st->codec->debug<<1;
                     if(!debug) debug = 1;
                     while(debug & (FF_DEBUG_DCT_COEFF|FF_DEBUG_VIS_QP|FF_DEBUG_VIS_MB_TYPE)) //unsupported, would just crash
                         debug += debug;
                 }else
                     scanf("%d", &debug);
-                for(i=0;i<nb_istreams;i++) {
-                    ist = ist_table[i];
-                    ist->st->codec->debug = debug;
+                for(i=0;i<nb_input_streams;i++) {
+                    input_streams[i].st->codec->debug = debug;
                 }
                 for(i=0;i<nb_ostreams;i++) {
                     ost = ost_table[i];

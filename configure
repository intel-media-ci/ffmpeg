#!/bin/sh
#
# FFmpeg configure script
#
# Copyright (c) 2000-2002 Fabrice Bellard
# Copyright (c) 2005-2008 Diego Biurrun
# Copyright (c) 2005-2008 Mans Rullgard
#

# Prevent locale nonsense from breaking basic text processing.
LC_ALL=C
export LC_ALL

# make sure we are running under a compatible shell
# try to make this part work with most shells

try_exec(){
    echo "Trying shell $1"
    type "$1" > /dev/null 2>&1 && exec "$@"
}

unset foo
(: ${foo%%bar}) 2> /dev/null
E1="$?"

(: ${foo?}) 2> /dev/null
E2="$?"

if test "$E1" != 0 || test "$E2" = 0; then
    echo "Broken shell detected.  Trying alternatives."
    export FF_CONF_EXEC
    if test "0$FF_CONF_EXEC" -lt 1; then
        FF_CONF_EXEC=1
        try_exec bash "$0" "$@"
    fi
    if test "0$FF_CONF_EXEC" -lt 2; then
        FF_CONF_EXEC=2
        try_exec ksh "$0" "$@"
    fi
    if test "0$FF_CONF_EXEC" -lt 3; then
        FF_CONF_EXEC=3
        try_exec /usr/xpg4/bin/sh "$0" "$@"
    fi
    echo "No compatible shell script interpreter found."
    echo "This configure script requires a POSIX-compatible shell"
    echo "such as bash or ksh."
    echo "THIS IS NOT A BUG IN FFMPEG, DO NOT REPORT IT AS SUCH."
    echo "Instead, install a working POSIX-compatible shell."
    echo "Disabling this configure test will create a broken FFmpeg."
    if test "$BASH_VERSION" = '2.04.0(1)-release'; then
        echo "This bash version ($BASH_VERSION) is broken on your platform."
        echo "Upgrade to a later version if available."
    fi
    exit 1
fi

test -d /usr/xpg4/bin && PATH=/usr/xpg4/bin:$PATH

show_help(){
    cat <<EOF
Usage: configure [options]
Options: [defaults in brackets after descriptions]

Help options:
  --help                   print this message
  --list-decoders          show all available decoders
  --list-encoders          show all available encoders
  --list-hwaccels          show all available hardware accelerators
  --list-demuxers          show all available demuxers
  --list-muxers            show all available muxers
  --list-parsers           show all available parsers
  --list-protocols         show all available protocols
  --list-bsfs              show all available bitstream filters
  --list-indevs            show all available input devices
  --list-outdevs           show all available output devices
  --list-filters           show all available filters

Standard options:
  --logfile=FILE           log tests and output to FILE [config.log]
  --disable-logging        do not log configure debug information
  --fatal-warnings         fail if any configure warning is generated
  --prefix=PREFIX          install in PREFIX [$prefix]
  --bindir=DIR             install binaries in DIR [PREFIX/bin]
  --datadir=DIR            install data files in DIR [PREFIX/share/ffmpeg]
  --docdir=DIR             install documentation in DIR [PREFIX/share/doc/ffmpeg]
  --libdir=DIR             install libs in DIR [PREFIX/lib]
  --shlibdir=DIR           install shared libs in DIR [PREFIX/lib]
  --incdir=DIR             install includes in DIR [PREFIX/include]
  --mandir=DIR             install man page in DIR [PREFIX/share/man]
  --enable-rpath           use rpath to allow installing libraries in paths
                           not part of the dynamic linker search path

Licensing options:
  --enable-gpl             allow use of GPL code, the resulting libs
                           and binaries will be under GPL [no]
  --enable-version3        upgrade (L)GPL to version 3 [no]
  --enable-nonfree         allow use of nonfree code, the resulting libs
                           and binaries will be unredistributable [no]

Configuration options:
  --disable-static         do not build static libraries [no]
  --enable-shared          build shared libraries [no]
  --enable-small           optimize for size instead of speed
  --disable-runtime-cpudetect disable detecting cpu capabilities at runtime (smaller binary)
  --enable-gray            enable full grayscale support (slower color)
  --disable-swscale-alpha  disable alpha channel support in swscale
  --disable-all            disable building components, libraries and programs
  --enable-incompatible-libav-abi enable incompatible Libav fork ABI [no]
  --enable-incompatible-fork-abi  enable incompatible Libav fork ABI (deprecated) [no]
  --enable-raise-major     increase major version numbers in sonames [no]

Program options:
  --disable-programs       do not build command line programs
  --disable-ffmpeg         disable ffmpeg build
  --disable-ffplay         disable ffplay build
  --disable-ffprobe        disable ffprobe build
  --disable-ffserver       disable ffserver build

Documentation options:
  --disable-doc            do not build documentation
  --disable-htmlpages      do not build HTML documentation pages
  --disable-manpages       do not build man documentation pages
  --disable-podpages       do not build POD documentation pages
  --disable-txtpages       do not build text documentation pages

Component options:
  --disable-avdevice       disable libavdevice build
  --disable-avcodec        disable libavcodec build
  --disable-avformat       disable libavformat build
  --disable-avutil         disable libavutil build
  --disable-swresample     disable libswresample build
  --disable-swscale        disable libswscale build
  --disable-postproc       disable libpostproc build
  --disable-avfilter       disable libavfilter build
  --enable-avresample      enable libavresample build [no]
  --disable-pthreads       disable pthreads [auto]
  --disable-w32threads     disable Win32 threads [auto]
  --disable-os2threads     disable OS/2 threads [auto]
  --disable-network        disable network support [no]
  --disable-dct            disable DCT code
  --disable-dwt            disable DWT code
  --disable-error-resilience disable error resilience code
  --disable-lsp            disable LSP code
  --disable-lzo            disable LZO decoder code
  --disable-mdct           disable MDCT code
  --disable-rdft           disable RDFT code
  --disable-fft            disable FFT code

Hardware accelerators:
  --disable-dxva2          disable DXVA2 code [autodetect]
  --disable-vaapi          disable VAAPI code [autodetect]
  --enable-vda             enable VDA code
  --disable-vdpau          disable VDPAU code [autodetect]

Individual component options:
  --disable-everything     disable all components listed below
  --disable-encoder=NAME   disable encoder NAME
  --enable-encoder=NAME    enable encoder NAME
  --disable-encoders       disable all encoders
  --disable-decoder=NAME   disable decoder NAME
  --enable-decoder=NAME    enable decoder NAME
  --disable-decoders       disable all decoders
  --disable-hwaccel=NAME   disable hwaccel NAME
  --enable-hwaccel=NAME    enable hwaccel NAME
  --disable-hwaccels       disable all hwaccels
  --disable-muxer=NAME     disable muxer NAME
  --enable-muxer=NAME      enable muxer NAME
  --disable-muxers         disable all muxers
  --disable-demuxer=NAME   disable demuxer NAME
  --enable-demuxer=NAME    enable demuxer NAME
  --disable-demuxers       disable all demuxers
  --enable-parser=NAME     enable parser NAME
  --disable-parser=NAME    disable parser NAME
  --disable-parsers        disable all parsers
  --enable-bsf=NAME        enable bitstream filter NAME
  --disable-bsf=NAME       disable bitstream filter NAME
  --disable-bsfs           disable all bitstream filters
  --enable-protocol=NAME   enable protocol NAME
  --disable-protocol=NAME  disable protocol NAME
  --disable-protocols      disable all protocols
  --enable-indev=NAME      enable input device NAME
  --disable-indev=NAME     disable input device NAME
  --disable-indevs         disable input devices
  --enable-outdev=NAME     enable output device NAME
  --disable-outdev=NAME    disable output device NAME
  --disable-outdevs        disable output devices
  --disable-devices        disable all devices
  --enable-filter=NAME     enable filter NAME
  --disable-filter=NAME    disable filter NAME
  --disable-filters        disable all filters

External library support:
  --enable-avisynth        enable reading of AviSynth script files [no]
  --disable-bzlib          disable bzlib [autodetect]
  --enable-fontconfig      enable fontconfig
  --enable-frei0r          enable frei0r video filtering
  --enable-gnutls          enable gnutls [no]
  --disable-iconv          disable iconv [autodetect]
  --enable-ladspa          enable LADSPA audio filtering
  --enable-libaacplus      enable AAC+ encoding via libaacplus [no]
  --enable-libass          enable libass subtitles rendering [no]
  --enable-libbluray       enable BluRay reading using libbluray [no]
  --enable-libcaca         enable textual display using libcaca
  --enable-libcelt         enable CELT decoding via libcelt [no]
  --enable-libcdio         enable audio CD grabbing with libcdio
  --enable-libdc1394       enable IIDC-1394 grabbing using libdc1394
                           and libraw1394 [no]
  --enable-libfaac         enable AAC encoding via libfaac [no]
  --enable-libfdk-aac      enable AAC de/encoding via libfdk-aac [no]
  --enable-libflite        enable flite (voice synthesis) support via libflite [no]
  --enable-libfreetype     enable libfreetype [no]
  --enable-libgme          enable Game Music Emu via libgme [no]
  --enable-libgsm          enable GSM de/encoding via libgsm [no]
  --enable-libiec61883     enable iec61883 via libiec61883 [no]
  --enable-libilbc         enable iLBC de/encoding via libilbc [no]
  --enable-libmodplug      enable ModPlug via libmodplug [no]
  --enable-libmp3lame      enable MP3 encoding via libmp3lame [no]
  --enable-libnut          enable NUT (de)muxing via libnut,
                           native (de)muxer exists [no]
  --enable-libopencore-amrnb enable AMR-NB de/encoding via libopencore-amrnb [no]
  --enable-libopencore-amrwb enable AMR-WB decoding via libopencore-amrwb [no]
  --enable-libopencv       enable video filtering via libopencv [no]
  --enable-libopenjpeg     enable JPEG 2000 de/encoding via OpenJPEG [no]
  --enable-libopus         enable Opus decoding via libopus [no]
  --enable-libpulse        enable Pulseaudio input via libpulse [no]
  --enable-libquvi         enable quvi input via libquvi [no]
  --enable-librtmp         enable RTMP[E] support via librtmp [no]
  --enable-libschroedinger enable Dirac de/encoding via libschroedinger [no]
  --enable-libshine        enable fixed-point MP3 encoding via libshine [no]
  --enable-libsoxr         enable Include libsoxr resampling [no]
  --enable-libspeex        enable Speex de/encoding via libspeex [no]
  --enable-libssh          enable SFTP protocol via libssh [no]
  --enable-libstagefright-h264  enable H.264 decoding via libstagefright [no]
  --enable-libtheora       enable Theora encoding via libtheora [no]
  --enable-libtwolame      enable MP2 encoding via libtwolame [no]
  --enable-libutvideo      enable Ut Video encoding and decoding via libutvideo [no]
  --enable-libv4l2         enable libv4l2/v4l-utils [no]
  --enable-libvidstab      enable video stabilization using vid.stab [no]
  --enable-libvo-aacenc    enable AAC encoding via libvo-aacenc [no]
  --enable-libvo-amrwbenc  enable AMR-WB encoding via libvo-amrwbenc [no]
  --enable-libvorbis       enable Vorbis en/decoding via libvorbis,
                           native implementation exists [no]
  --enable-libvpx          enable VP8 and VP9 de/encoding via libvpx [no]
  --enable-libwavpack      enable wavpack encoding via libwavpack [no]
  --enable-libwebp         enable WebP encoding via libwebp [no]
  --enable-libx264         enable H.264 encoding via x264 [no]
  --enable-libx265         enable HEVC encoding via x265 [no]
  --enable-libxavs         enable AVS encoding via xavs [no]
  --enable-libxvid         enable Xvid encoding via xvidcore,
                           native MPEG-4/Xvid encoder exists [no]
  --enable-libzmq          enable message passing via libzmq [no]
  --enable-libzvbi         enable teletext support via libzvbi [no]
  --enable-decklink        enable Blackmagick DeckLink output [no]
  --enable-openal          enable OpenAL 1.1 capture support [no]
  --enable-opencl          enable OpenCL code
  --enable-opengl          enable OpenGL rendering [no]
  --enable-openssl         enable openssl [no]
  --enable-x11grab         enable X11 grabbing [no]
  --disable-xlib           disable xlib [autodetect]
  --disable-zlib           disable zlib [autodetect]

Toolchain options:
  --arch=ARCH              select architecture [$arch]
  --cpu=CPU                select the minimum required CPU (affects
                           instruction selection, may crash on older CPUs)
  --cross-prefix=PREFIX    use PREFIX for compilation tools [$cross_prefix]
  --enable-cross-compile   assume a cross-compiler is used
  --sysroot=PATH           root of cross-build tree
  --sysinclude=PATH        location of cross-build system headers
  --target-os=OS           compiler targets OS [$target_os]
  --target-exec=CMD        command to run executables on target
  --target-path=DIR        path to view of build directory on target
  --target-samples=DIR     path to samples directory on target
  --tempprefix=PATH        force fixed dir/prefix instead of mktemp for checks
  --toolchain=NAME         set tool defaults according to NAME
  --pkg-config=PKGCONFIG   use pkg-config tool PKGCONFIG [$pkg_config_default]
  --nm=NM                  use nm tool NM [$nm_default]
  --ar=AR                  use archive tool AR [$ar_default]
  --as=AS                  use assembler AS [$as_default]
  --windres=WINDRES        use windows resource compiler WINDRES [$windres_default]
  --yasmexe=EXE            use yasm-compatible assembler EXE [$yasmexe_default]
  --cc=CC                  use C compiler CC [$cc_default]
  --cxx=CXX                use C compiler CXX [$cxx_default]
  --dep-cc=DEPCC           use dependency generator DEPCC [$cc_default]
  --ld=LD                  use linker LD [$ld_default]
  --pkg-config=PKGCONF     use pkg-config PKGCONF [$pkg_config_default]
  --pkg-config-flags=FLAGS pass additional flags to pkgconf []
  --host-cc=HOSTCC         use host C compiler HOSTCC
  --host-cflags=HCFLAGS    use HCFLAGS when compiling for host
  --host-cppflags=HCPPFLAGS use HCPPFLAGS when compiling for host
  --host-ld=HOSTLD         use host linker HOSTLD
  --host-ldflags=HLDFLAGS  use HLDFLAGS when linking for host
  --host-libs=HLIBS        use libs HLIBS when linking for host
  --host-os=OS             compiler host OS [$target_os]
  --extra-cflags=ECFLAGS   add ECFLAGS to CFLAGS [$CFLAGS]
  --extra-cxxflags=ECFLAGS add ECFLAGS to CXXFLAGS [$CXXFLAGS]
  --extra-ldflags=ELDFLAGS add ELDFLAGS to LDFLAGS [$LDFLAGS]
  --extra-libs=ELIBS       add ELIBS [$ELIBS]
  --extra-version=STRING   version string suffix []
  --optflags=OPTFLAGS      override optimization-related compiler flags
  --build-suffix=SUFFIX    library name suffix []
<<<<<<< HEAD
  --malloc-prefix=PREFIX   prefix malloc and related names with PREFIX
  --progs-suffix=SUFFIX    program name suffix []
  --arch=ARCH              select architecture [$arch]
  --cpu=CPU                select the minimum required CPU (affects
                           instruction selection, may crash on older CPUs)
=======
>>>>>>> b3c6ee19
  --enable-pic             build position-independent code
  --enable-thumb           compile for Thumb instruction set
  --enable-lto             use link-time optimization

Advanced options (experts only):
  --malloc-prefix=PREFIX   prefix malloc and related names with PREFIX
  --disable-symver         disable symbol versioning
  --enable-hardcoded-tables use hardcoded tables instead of runtime generation
  --disable-safe-bitstream-reader
                           disable buffer boundary checking in bitreaders
                           (faster, but may crash)
  --enable-memalign-hack   emulate memalign, interferes with memory debuggers
  --enable-sram            allow use of on-chip SRAM

Optimization options (experts only):
  --disable-asm            disable all assembler optimizations
  --disable-altivec        disable AltiVec optimizations
  --disable-amd3dnow       disable 3DNow! optimizations
  --disable-amd3dnowext    disable 3DNow! extended optimizations
  --disable-mmx            disable MMX optimizations
  --disable-mmxext         disable MMXEXT optimizations
  --disable-sse            disable SSE optimizations
  --disable-sse2           disable SSE2 optimizations
  --disable-sse3           disable SSE3 optimizations
  --disable-ssse3          disable SSSE3 optimizations
  --disable-sse4           disable SSE4 optimizations
  --disable-sse42          disable SSE4.2 optimizations
  --disable-avx            disable AVX optimizations
  --disable-xop            disable XOP optimizations
  --disable-fma3           disable FMA3 optimizations
  --disable-fma4           disable FMA4 optimizations
  --disable-avx2           disable AVX2 optimizations
  --disable-armv5te        disable armv5te optimizations
  --disable-armv6          disable armv6 optimizations
  --disable-armv6t2        disable armv6t2 optimizations
  --disable-vfp            disable VFP optimizations
  --disable-neon           disable NEON optimizations
  --disable-vis            disable VIS optimizations
  --disable-inline-asm     disable use of inline assembler
  --disable-yasm           disable use of yasm assembler
  --disable-mips32r2       disable MIPS32R2 optimizations
  --disable-mipsdspr1      disable MIPS DSP ASE R1 optimizations
  --disable-mipsdspr2      disable MIPS DSP ASE R2 optimizations
  --disable-mipsfpu        disable floating point MIPS optimizations
  --disable-fast-unaligned consider unaligned accesses slow

Developer options (useful when working on FFmpeg itself):
  --disable-debug          disable debugging symbols
  --enable-debug=LEVEL     set the debug level [$debuglevel]
  --disable-optimizations  disable compiler optimizations
  --enable-extra-warnings  enable more compiler warnings
  --disable-stripping      disable stripping of executables and shared libraries
  --assert-level=level     0(default), 1 or 2, amount of assertion testing,
                           2 causes a slowdown at runtime.
  --enable-memory-poisoning fill heap uninitialized allocated space with arbitrary data
  --valgrind=VALGRIND      run "make fate" tests through valgrind to detect memory
                           leaks and errors, using the specified valgrind binary.
                           Cannot be combined with --target-exec
  --enable-ftrapv          Trap arithmetic overflows
  --samples=PATH           location of test samples for FATE, if not set use
                           \$FATE_SAMPLES at make invocation time.
  --enable-neon-clobber-test check NEON registers for clobbering (should be
                           used only for debugging purposes)
  --enable-xmm-clobber-test check XMM registers for clobbering (Win64-only;
                           should be used only for debugging purposes)
  --enable-random          randomly enable/disable components
  --disable-random
  --enable-random=LIST     randomly enable/disable specific components or
  --disable-random=LIST    component groups. LIST is a comma-separated list
                           of NAME[:PROB] entries where NAME is a component
                           (group) and PROB the probability associated with
                           NAME (default 0.5).
  --random-seed=VALUE      seed value for --enable/disable-random

NOTE: Object files are built at the place where configure is launched.
EOF
  exit 0
}

quotes='""'

log(){
    echo "$@" >> $logfile
}

log_file(){
    log BEGIN $1
    pr -n -t $1 >> $logfile
    log END $1
}

echolog(){
    log "$@"
    echo "$@"
}

warn(){
    log "WARNING: $*"
    WARNINGS="${WARNINGS}WARNING: $*\n"
}

die(){
    echolog "$@"
    cat <<EOF

If you think configure made a mistake, make sure you are using the latest
version from Git.  If the latest version fails, report the problem to the
ffmpeg-user@ffmpeg.org mailing list or IRC #ffmpeg on irc.freenode.net.
EOF
    if disabled logging; then
        cat <<EOF
Rerun configure with logging enabled (do not use --disable-logging), and
include the log this produces with your report.
EOF
    else
        cat <<EOF
Include the log file "$logfile" produced by configure as this will help
solving the problem.
EOF
    fi
    exit 1
}

# Avoid locale weirdness, besides we really just want to translate ASCII.
toupper(){
    echo "$@" | tr abcdefghijklmnopqrstuvwxyz ABCDEFGHIJKLMNOPQRSTUVWXYZ
}

tolower(){
    echo "$@" | tr ABCDEFGHIJKLMNOPQRSTUVWXYZ abcdefghijklmnopqrstuvwxyz
}

c_escape(){
    echo "$*" | sed 's/["\\]/\\\0/g'
}

sh_quote(){
    v=$(echo "$1" | sed "s/'/'\\\\''/g")
    test "x$v" = "x${v#*[!A-Za-z0-9_/.+-]}" || v="'$v'"
    echo "$v"
}

cleanws(){
    echo "$@" | sed 's/^ *//;s/  */ /g;s/ *$//;s/\r//g'
}

filter(){
    pat=$1
    shift
    for v; do
        eval "case $v in $pat) echo $v ;; esac"
    done
}

filter_out(){
    pat=$1
    shift
    for v; do
        eval "case $v in $pat) ;; *) echo $v ;; esac"
    done
}

map(){
    m=$1
    shift
    for v; do eval $m; done
}

add_suffix(){
    suffix=$1
    shift
    for v; do echo ${v}${suffix}; done
}

set_all(){
    value=$1
    shift
    for var in $*; do
        eval $var=$value
    done
}

set_weak(){
    value=$1
    shift
    for var; do
        eval : \${$var:=$value}
    done
}

sanitize_var_name(){
    echo $@ | sed 's/[^A-Za-z0-9_]/_/g'
}

set_safe(){
    var=$1
    shift
    eval $(sanitize_var_name "$var")='$*'
}

get_safe(){
    eval echo \$$(sanitize_var_name "$1")
}

pushvar(){
    for pvar in $*; do
        eval level=\${${pvar}_level:=0}
        eval ${pvar}_${level}="\$$pvar"
        eval ${pvar}_level=$(($level+1))
    done
}

popvar(){
    for pvar in $*; do
        eval level=\${${pvar}_level:-0}
        test $level = 0 && continue
        eval level=$(($level-1))
        eval $pvar="\${${pvar}_${level}}"
        eval ${pvar}_level=$level
        eval unset ${pvar}_${level}
    done
}

enable(){
    set_all yes $*
}

disable(){
    set_all no $*
}

enable_weak(){
    set_weak yes $*
}

disable_weak(){
    set_weak no $*
}

enable_safe(){
    for var; do
        enable $(echo "$var" | sed 's/[^A-Za-z0-9_]/_/g')
    done
}

disable_safe(){
    for var; do
        disable $(echo "$var" | sed 's/[^A-Za-z0-9_]/_/g')
    done
}

do_enable_deep(){
    for var; do
        enabled $var && continue
        eval sel="\$${var}_select"
        eval sgs="\$${var}_suggest"
        pushvar var sgs
        enable_deep $sel
        popvar sgs
        enable_deep_weak $sgs
        popvar var
    done
}

enable_deep(){
    do_enable_deep $*
    enable $*
}

enable_deep_weak(){
    for var; do
        disabled $var && continue
        pushvar var
        do_enable_deep $var
        popvar var
        enable_weak $var
    done
}

enabled(){
    test "${1#!}" = "$1" && op== || op=!=
    eval test "x\$${1#!}" $op "xyes"
}

disabled(){
    test "${1#!}" = "$1" && op== || op=!=
    eval test "x\$${1#!}" $op "xno"
}

enabled_all(){
    for opt; do
        enabled $opt || return 1
    done
}

disabled_all(){
    for opt; do
        disabled $opt || return 1
    done
}

enabled_any(){
    for opt; do
        enabled $opt && return 0
    done
}

disabled_any(){
    for opt; do
        disabled $opt && return 0
    done
    return 1
}

set_default(){
    for opt; do
        eval : \${$opt:=\$${opt}_default}
    done
}

is_in(){
    value=$1
    shift
    for var in $*; do
        [ $var = $value ] && return 0
    done
    return 1
}

do_check_deps(){
    for cfg; do
        cfg="${cfg#!}"
        enabled ${cfg}_checking && die "Circular dependency for $cfg."
        disabled ${cfg}_checking && continue
        enable ${cfg}_checking
        append allopts $cfg

        eval dep_all="\$${cfg}_deps"
        eval dep_any="\$${cfg}_deps_any"
        eval dep_sel="\$${cfg}_select"
        eval dep_sgs="\$${cfg}_suggest"
        eval dep_ifa="\$${cfg}_if"
        eval dep_ifn="\$${cfg}_if_any"

        pushvar cfg dep_all dep_any dep_sel dep_sgs dep_ifa dep_ifn
        do_check_deps $dep_all $dep_any $dep_sel $dep_sgs $dep_ifa $dep_ifn
        popvar cfg dep_all dep_any dep_sel dep_sgs dep_ifa dep_ifn

        [ -n "$dep_ifa" ] && { enabled_all $dep_ifa && enable_weak $cfg; }
        [ -n "$dep_ifn" ] && { enabled_any $dep_ifn && enable_weak $cfg; }
        enabled_all  $dep_all || disable $cfg
        enabled_any  $dep_any || disable $cfg
        disabled_any $dep_sel && disable $cfg

        if enabled $cfg; then
            enable_deep $dep_sel
            enable_deep_weak $dep_sgs
        fi

        disable ${cfg}_checking
    done
}

check_deps(){
    unset allopts

    do_check_deps "$@"

    for cfg in $allopts; do
        enabled $cfg || continue
        eval dep_extralibs="\$${cfg}_extralibs"
        test -n "$dep_extralibs" && add_extralibs $dep_extralibs
    done
}

print_config(){
    pfx=$1
    files=$2
    shift 2
    map 'eval echo "$v \${$v:-no}"' "$@" |
    awk "BEGIN { split(\"$files\", files) }
        {
            c = \"$pfx\" toupper(\$1);
            v = \$2;
            sub(/yes/, 1, v);
            sub(/no/,  0, v);
            for (f in files) {
                file = files[f];
                if (file ~ /\\.h\$/) {
                    printf(\"#define %s %d\\n\", c, v) >>file;
                } else if (file ~ /\\.asm\$/) {
                    printf(\"%%define %s %d\\n\", c, v) >>file;
                } else if (file ~ /\\.mak\$/) {
                    n = -v ? \"\" : \"!\";
                    printf(\"%s%s=yes\\n\", n, c) >>file;
                } else if (file ~ /\\.texi\$/) {
                    pre = -v ? \"\" : \"@c \";
                    yesno = \$2;
                    c2 = tolower(c);
                    gsub(/_/, \"-\", c2);
                    printf(\"%s@set %s %s\\n\", pre, c2, yesno) >>file;
                }
            }
        }"
}

print_enabled(){
    suf=$1
    shift
    for v; do
        enabled $v && printf "%s\n" ${v%$suf};
    done
}

append(){
    var=$1
    shift
    eval "$var=\"\$$var $*\""
}

prepend(){
    var=$1
    shift
    eval "$var=\"$* \$$var\""
}

add_cppflags(){
    append CPPFLAGS "$@"
}

add_cflags(){
    append CFLAGS $($cflags_filter "$@")
}

add_cxxflags(){
    append CXXFLAGS $($cflags_filter "$@")
}

add_asflags(){
    append ASFLAGS $($asflags_filter "$@")
}

add_ldflags(){
    append LDFLAGS $($ldflags_filter "$@")
}

add_stripflags(){
    append ASMSTRIPFLAGS "$@"
}

add_extralibs(){
    prepend extralibs $($ldflags_filter "$@")
}

add_host_cppflags(){
    append host_cppflags "$@"
}

add_host_cflags(){
    append host_cflags $($host_cflags_filter "$@")
}

add_host_ldflags(){
    append host_ldflags $($host_ldflags_filter "$@")
}

add_compat(){
    append compat_objs $1
    shift
    map 'add_cppflags -D$v' "$@"
}

check_cmd(){
    log "$@"
    "$@" >> $logfile 2>&1
}

cc_o(){
    eval printf '%s\\n' $CC_O
}

cc_e(){
    eval printf '%s\\n' $CC_E
}

check_cc(){
    log check_cc "$@"
    cat > $TMPC
    log_file $TMPC
    check_cmd $cc $CPPFLAGS $CFLAGS "$@" $CC_C $(cc_o $TMPO) $TMPC
}

check_cxx(){
    log check_cxx "$@"
    cat > $TMPCPP
    log_file $TMPCPP
    check_cmd $cxx $CPPFLAGS $CFLAGS $CXXFLAGS "$@" $CXX_C -o $TMPO $TMPCPP
}

check_cpp(){
    log check_cpp "$@"
    cat > $TMPC
    log_file $TMPC
    check_cmd $cc $CPPFLAGS $CFLAGS "$@" $(cc_e $TMPO) $TMPC
}

as_o(){
    eval printf '%s\\n' $AS_O
}

check_as(){
    log check_as "$@"
    cat > $TMPS
    log_file $TMPS
    check_cmd $as $CPPFLAGS $ASFLAGS "$@" $AS_C $(as_o $TMPO) $TMPS
}

check_inline_asm(){
    log check_inline_asm "$@"
    name="$1"
    code="$2"
    shift 2
    disable $name
    check_cc "$@" <<EOF && enable $name
void foo(void){ __asm__ volatile($code); }
EOF
}

check_insn(){
    log check_insn "$@"
    check_inline_asm ${1}_inline "\"$2\""
    echo "$2" | check_as && enable ${1}_external || disable ${1}_external
}

check_yasm(){
    log check_yasm "$@"
    echo "$1" > $TMPS
    log_file $TMPS
    shift 1
    check_cmd $yasmexe $YASMFLAGS -Werror "$@" -o $TMPO $TMPS
}

ld_o(){
    eval printf '%s\\n' $LD_O
}

check_ld(){
    log check_ld "$@"
    type=$1
    shift 1
    flags=$(filter_out '-l*|*.so' $@)
    libs=$(filter '-l*|*.so' $@)
    check_$type $($cflags_filter $flags) || return
    flags=$($ldflags_filter $flags)
    libs=$($ldflags_filter $libs)
    check_cmd $ld $LDFLAGS $flags $(ld_o $TMPE) $TMPO $libs $extralibs
}

print_include(){
    hdr=$1
    test "${hdr%.h}" = "${hdr}" &&
        echo "#include $hdr"    ||
        echo "#include <$hdr>"
}

check_code(){
    log check_code "$@"
    check=$1
    headers=$2
    code=$3
    shift 3
    {
        for hdr in $headers; do
            print_include $hdr
        done
        echo "int main(void) { $code; return 0; }"
    } | check_$check "$@"
}

check_cppflags(){
    log check_cppflags "$@"
    check_cc "$@" <<EOF && append CPPFLAGS "$@"
int x;
EOF
}

test_cflags(){
    log test_cflags "$@"
    set -- $($cflags_filter "$@")
    check_cc "$@" <<EOF
int x;
EOF
}

check_cflags(){
    log check_cflags "$@"
    test_cflags "$@" && add_cflags "$@"
}

check_cxxflags(){
    log check_cxxflags "$@"
    set -- $($cflags_filter "$@")
    check_cxx "$@" <<EOF && append CXXFLAGS "$@"
int x;
EOF
}

test_ldflags(){
    log test_ldflags "$@"
    check_ld "cc" "$@" <<EOF
int main(void){ return 0; }
EOF
}

check_ldflags(){
    log check_ldflags "$@"
    test_ldflags "$@" && add_ldflags "$@"
}

test_stripflags(){
    log test_stripflags "$@"
    # call check_cc to get a fresh TMPO
    check_cc <<EOF
int main(void) { return 0; }
EOF
    check_cmd $strip $ASMSTRIPFLAGS "$@" $TMPO
}

check_stripflags(){
    log check_stripflags "$@"
    test_stripflags "$@" && add_stripflags "$@"
}

check_header(){
    log check_header "$@"
    header=$1
    shift
    disable_safe $header
    check_cpp "$@" <<EOF && enable_safe $header
#include <$header>
int x;
EOF
}

check_func(){
    log check_func "$@"
    func=$1
    shift
    disable $func
    check_ld "cc" "$@" <<EOF && enable $func
extern int $func();
int main(void){ $func(); }
EOF
}

check_mathfunc(){
    log check_mathfunc "$@"
    func=$1
    narg=$2
    shift 2
    test $narg = 2 && args="f, g" || args="f"
    disable $func
    check_ld "cc" "$@" <<EOF && enable $func
#include <math.h>
float foo(float f, float g) { return $func($args); }
int main(void){ return (int) foo; }
EOF
}

check_func_headers(){
    log check_func_headers "$@"
    headers=$1
    funcs=$2
    shift 2
    {
        for hdr in $headers; do
            print_include $hdr
        done
        for func in $funcs; do
            echo "long check_$func(void) { return (long) $func; }"
        done
        echo "int main(void) { return 0; }"
    } | check_ld "cc" "$@" && enable $funcs && enable_safe $headers
}

check_class_headers_cpp(){
    log check_class_headers_cpp "$@"
    headers=$1
    classes=$2
    shift 2
    {
        for hdr in $headers; do
            echo "#include <$hdr>"
        done
        echo "int main(void) { "
        i=1
        for class in $classes; do
            echo "$class obj$i;"
            i=$(expr $i + 1)
        done
        echo "return 0; }"
    } | check_ld "cxx" "$@" && enable $funcs && enable_safe $headers
}

check_cpp_condition(){
    log check_cpp_condition "$@"
    header=$1
    condition=$2
    shift 2
    check_cpp "$@" <<EOF
#include <$header>
#if !($condition)
#error "unsatisfied condition: $condition"
#endif
EOF
}

check_lib(){
    log check_lib "$@"
    header="$1"
    func="$2"
    shift 2
    check_header $header && check_func $func "$@" && add_extralibs "$@"
}

check_lib2(){
    log check_lib2 "$@"
    headers="$1"
    funcs="$2"
    shift 2
    check_func_headers "$headers" "$funcs" "$@" && add_extralibs "$@"
}

check_lib_cpp(){
    log check_lib_cpp "$@"
    headers="$1"
    classes="$2"
    shift 2
    check_class_headers_cpp "$headers" "$classes" "$@" && add_extralibs "$@"
}

check_pkg_config(){
    log check_pkg_config "$@"
    pkgandversion="$1"
    pkg="${1%% *}"
    headers="$2"
    funcs="$3"
    shift 3
    check_cmd $pkg_config --exists --print-errors $pkgandversion || return
    pkg_cflags=$($pkg_config --cflags $pkg_config_flags $pkg)
    pkg_libs=$($pkg_config --libs $pkg_config_flags $pkg)
    check_func_headers "$headers" "$funcs" $pkg_cflags $pkg_libs "$@" &&
        set_safe ${pkg}_cflags $pkg_cflags   &&
        set_safe ${pkg}_libs   $pkg_libs
}

check_exec(){
    check_ld "cc" "$@" && { enabled cross_compile || $TMPE >> $logfile 2>&1; }
}

check_exec_crash(){
    code=$(cat)

    # exit() is not async signal safe.  _Exit (C99) and _exit (POSIX)
    # are safe but may not be available everywhere.  Thus we use
    # raise(SIGTERM) instead.  The check is run in a subshell so we
    # can redirect the "Terminated" message from the shell.  SIGBUS
    # is not defined by standard C so it is used conditionally.

    (check_exec "$@") >> $logfile 2>&1 <<EOF
#include <signal.h>
static void sighandler(int sig){
    raise(SIGTERM);
}
int foo(void){
    $code
}
int (*func_ptr)(void) = foo;
int main(void){
    signal(SIGILL, sighandler);
    signal(SIGFPE, sighandler);
    signal(SIGSEGV, sighandler);
#ifdef SIGBUS
    signal(SIGBUS, sighandler);
#endif
    return func_ptr();
}
EOF
}

check_type(){
    log check_type "$@"
    headers=$1
    type=$2
    shift 2
    disable_safe "$type"
    check_code cc "$headers" "$type v" "$@" && enable_safe "$type"
}

check_struct(){
    log check_struct "$@"
    headers=$1
    struct=$2
    member=$3
    shift 3
    disable_safe "${struct}_${member}"
    check_code cc "$headers" "const void *p = &(($struct *)0)->$member" "$@" &&
        enable_safe "${struct}_${member}"
}

check_builtin(){
    log check_builtin "$@"
    name=$1
    headers=$2
    builtin=$3
    shift 3
    disable "$name"
    check_code ld "$headers" "$builtin" "cc" "$@" && enable "$name"
}

check_compile_assert(){
    log check_compile_assert "$@"
    name=$1
    headers=$2
    condition=$3
    shift 3
    disable "$name"
    check_code cc "$headers" "char c[2 * !!($condition) - 1]" "$@" && enable "$name"
}

require(){
    name="$1"
    header="$2"
    func="$3"
    shift 3
    check_lib $header $func "$@" || die "ERROR: $name not found"
}

require2(){
    name="$1"
    headers="$2"
    func="$3"
    shift 3
    check_lib2 "$headers" $func "$@" || die "ERROR: $name not found"
}

require_cpp(){
    name="$1"
    headers="$2"
    classes="$3"
    shift 3
    check_lib_cpp "$headers" "$classes" "$@" || die "ERROR: $name not found"
}

require_pkg_config(){
    pkg="$1"
    check_pkg_config "$@" || die "ERROR: $pkg not found"
    add_cflags    $(get_safe ${pkg}_cflags)
    add_extralibs $(get_safe ${pkg}_libs)
}

require_libfreetype(){
    log require_libfreetype "$@"
    pkg="freetype2"
    check_cmd $pkg_config --exists --print-errors $pkg \
      || die "ERROR: $pkg not found"
    pkg_cflags=$($pkg_config --cflags $pkg)
    pkg_libs=$($pkg_config --libs $pkg)
    {
        echo "#include <ft2build.h>"
        echo "#include FT_FREETYPE_H"
        echo "long check_func(void) { return (long) FT_Init_FreeType; }"
        echo "int main(void) { return 0; }"
    } | check_ld "cc" $pkg_cflags $pkg_libs \
      && set_safe ${pkg}_cflags $pkg_cflags \
      && set_safe ${pkg}_libs   $pkg_libs \
      || die "ERROR: $pkg not found"
    add_cflags    $(get_safe ${pkg}_cflags)
    add_extralibs $(get_safe ${pkg}_libs)
}

hostcc_e(){
    eval printf '%s\\n' $HOSTCC_E
}

hostcc_o(){
    eval printf '%s\\n' $HOSTCC_O
}

check_host_cc(){
    log check_host_cc "$@"
    cat > $TMPC
    log_file $TMPC
    check_cmd $host_cc $host_cflags "$@" $HOSTCC_C $(hostcc_o $TMPO) $TMPC
}

check_host_cpp(){
    log check_host_cpp "$@"
    cat > $TMPC
    log_file $TMPC
    check_cmd $host_cc $HOSTCPPFLAGS $HOSTCFLAGS "$@" $(hostcc_e $TMPO) $TMPC
}

check_host_cppflags(){
    log check_host_cppflags "$@"
    check_host_cc "$@" <<EOF && append host_cppflags "$@"
int x;
EOF
}

check_host_cflags(){
    log check_host_cflags "$@"
    set -- $($host_cflags_filter "$@")
    check_host_cc "$@" <<EOF && append host_cflags "$@"
int x;
EOF
}

check_host_cpp_condition(){
    log check_host_cpp_condition "$@"
    header=$1
    condition=$2
    shift 2
    check_host_cpp "$@" <<EOF
#include <$header>
#if !($condition)
#error "unsatisfied condition: $condition"
#endif
EOF
}

apply(){
    file=$1
    shift
    "$@" < "$file" > "$file.tmp" && mv "$file.tmp" "$file" || rm "$file.tmp"
}

cp_if_changed(){
    cmp -s "$1" "$2" && echo "$2 is unchanged" && return
    mkdir -p "$(dirname $2)"
    $cp_f "$1" "$2"
}

# CONFIG_LIST contains configurable options, while HAVE_LIST is for
# system-dependent things.

COMPONENT_LIST="
    bsfs
    decoders
    demuxers
    encoders
    filters
    hwaccels
    indevs
    muxers
    outdevs
    parsers
    protocols
"

EXAMPLE_LIST="
    avio_reading_example
    avcodec_example
    demuxing_decoding_example
    filter_audio_example
    filtering_audio_example
    filtering_video_example
    metadata_example
    muxing_example
    remuxing_example
    resampling_audio_example
    scaling_video_example
    transcode_aac_example
"

EXTERNAL_LIBRARY_LIST="
    avisynth
    bzlib
    crystalhd
    decklink
    fontconfig
    frei0r
    gnutls
    iconv
    ladspa
    libaacplus
    libass
    libbluray
    libcaca
    libcdio
    libcelt
    libdc1394
    libfaac
    libfdk_aac
    libflite
    libfreetype
    libgme
    libgsm
    libiec61883
    libilbc
    libmodplug
    libmp3lame
    libnut
    libopencore_amrnb
    libopencore_amrwb
    libopencv
    libopenjpeg
    libopus
    libpulse
    libquvi
    librtmp
    libschroedinger
    libshine
    libsoxr
    libspeex
    libssh
    libstagefright_h264
    libtheora
    libtwolame
    libutvideo
    libv4l2
    libvidstab
    libvo_aacenc
    libvo_amrwbenc
    libvorbis
    libvpx
    libwavpack
    libwebp
    libx264
    libx265
    libxavs
    libxvid
    libzmq
    libzvbi
    openal
    opencl
    opengl
    openssl
    x11grab
    xlib
    zlib
"

DOCUMENT_LIST="
    doc
    htmlpages
    manpages
    podpages
    txtpages
"

HWACCEL_LIST="
    dxva2
    vaapi
    vda
    vdpau
    xvmc
"

LIBRARY_LIST="
    avcodec
    avdevice
    avfilter
    avformat
    avresample
    avutil
    postproc
    swresample
    swscale
"

PROGRAM_LIST="
    ffplay
    ffprobe
    ffserver
    ffmpeg
"

CONFIG_LIST="
    $COMPONENT_LIST
    $DOCUMENT_LIST
    $EXAMPLE_LIST
    $EXTERNAL_LIBRARY_LIST
    $HWACCEL_LIST
    $LIBRARY_LIST
    $PROGRAM_LIST
    dct
    dwt
    error_resilience
    fast_unaligned
    fft
    ftrapv
    gpl
    gray
    hardcoded_tables
    incompatible_libav_abi
    incompatible_fork_abi
    lsp
    lzo
    mdct
    memalign_hack
    memory_poisoning
    neon_clobber_test
    network
    nonfree
    pic
    pod2man
    raise_major
    rdft
    runtime_cpudetect
    safe_bitstream_reader
    shared
    small
    sram
    static
    swscale_alpha
    thumb
    version3
    xmm_clobber_test
"

THREADS_LIST="
    pthreads
    os2threads
    w32threads
"

ATOMICS_LIST="
    atomics_gcc
    atomics_suncc
    atomics_win32
"

ARCH_LIST="
    aarch64
    alpha
    arm
    avr32
    avr32_ap
    avr32_uc
    bfin
    ia64
    m68k
    mips
    mips64
    parisc
    ppc
    ppc64
    s390
    sh4
    sparc
    sparc64
    tilegx
    tilepro
    tomi
    x86
    x86_32
    x86_64
"

ARCH_EXT_LIST_ARM="
    armv5te
    armv6
    armv6t2
    neon
    vfp
    vfpv3
"

ARCH_EXT_LIST_X86_SIMD="
    amd3dnow
    amd3dnowext
    avx
    avx2
    fma3
    fma4
    mmx
    mmxext
    sse
    sse2
    sse3
    sse4
    sse42
    ssse3
    xop
"

ARCH_EXT_LIST_X86="
    $ARCH_EXT_LIST_X86_SIMD
    cpunop
    i686
"

ARCH_EXT_LIST="
    $ARCH_EXT_LIST_ARM
    $ARCH_EXT_LIST_X86
    altivec
    ppc4xx
    vis
    mipsfpu
    mips32r2
    mipsdspr1
    mipsdspr2
"

HAVE_LIST_CMDLINE="
    inline_asm
    symver
    yasm
"

HAVE_LIST_PUB="
    bigendian
    fast_unaligned
    incompatible_libav_abi
    incompatible_fork_abi
"

MATH_FUNCS="
    atanf
    atan2f
    cbrt
    cbrtf
    cosf
    exp2
    exp2f
    expf
    isinf
    isnan
    ldexpf
    llrint
    llrintf
    log2
    log2f
    log10f
    lrint
    lrintf
    powf
    rint
    round
    roundf
    sinf
    trunc
    truncf
"

HAVE_LIST="
    $ARCH_EXT_LIST
    $(add_suffix _external $ARCH_EXT_LIST)
    $(add_suffix _inline   $ARCH_EXT_LIST)
    $ATOMICS_LIST
    $HAVE_LIST_CMDLINE
    $HAVE_LIST_PUB
    $MATH_FUNCS
    $THREADS_LIST
    access
    aligned_malloc
    aligned_stack
    alsa_asoundlib_h
    altivec_h
    arpa_inet_h
    asm_mod_q
    asm_types_h
    atomic_cas_ptr
    atomics_native
    attribute_may_alias
    attribute_packed
    cdio_paranoia_h
    cdio_paranoia_paranoia_h
    CL_cl_h
    clock_gettime
    closesocket
    CommandLineToArgvW
    CryptGenRandom
    dcbzl
    dev_bktr_ioctl_bt848_h
    dev_bktr_ioctl_meteor_h
    dev_ic_bt8xx_h
    dev_video_bktr_ioctl_bt848_h
    dev_video_meteor_ioctl_meteor_h
    direct_h
    dlfcn_h
    dlopen
    dos_paths
    dxva_h
    ebp_available
    ebx_available
    ES2_gl_h
    fast_64bit
    fast_clz
    fast_cmov
    fcntl
    flt_lim
    fork
    getaddrinfo
    gethrtime
    getopt
    GetProcessAffinityMask
    GetProcessMemoryInfo
    GetProcessTimes
    getrusage
    getservbyport
    GetSystemTimeAsFileTime
    gettimeofday
    glob
    glXGetProcAddress
    gnu_as
    gnu_windres
    gsm_h
    ibm_asm
    inet_aton
    inline_asm_labels
    io_h
    isatty
    jack_port_get_latency_range
    kbhit
    ldbrx
    libc_msvcrt
    libdc1394_1
    libdc1394_2
    local_aligned_16
    local_aligned_8
    localtime_r
    loongson
    lzo1x_999_compress
    mach_absolute_time
    mach_mach_time_h
    machine_ioctl_bt848_h
    machine_ioctl_meteor_h
    machine_rw_barrier
    makeinfo
    malloc_h
    MapViewOfFile
    memalign
    MemoryBarrier
    mkstemp
    mm_empty
    mmap
    mprotect
    nanosleep
    openjpeg_1_5_openjpeg_h
    OpenGL_gl3_h
    PeekNamedPipe
    perl
    pod2man
    poll_h
    posix_memalign
    pragma_deprecated
    pthread_cancel
    rdtsc
    rsync_contimeout
    sarestart
    sched_getaffinity
    sdl
    SetConsoleTextAttribute
    setmode
    setrlimit
    Sleep
    sndio_h
    socklen_t
    soundcard_h
    strerror_r
    struct_addrinfo
    struct_group_source_req
    struct_ip_mreq_source
    struct_ipv6_mreq
    struct_pollfd
    struct_rusage_ru_maxrss
    struct_sctp_event_subscribe
    struct_sockaddr_in6
    struct_sockaddr_sa_len
    struct_sockaddr_storage
    struct_stat_st_mtim_tv_nsec
    struct_v4l2_frmivalenum_discrete
    symver_asm_label
    symver_gnu_asm
    sync_val_compare_and_swap
    sys_mman_h
    sys_param_h
    sys_resource_h
    sys_select_h
    sys_soundcard_h
    sys_time_h
    sys_un_h
    sys_videoio_h
    sysconf
    sysctl
    termios_h
    texi2html
    threads
    unistd_h
    usleep
    vdpau_x11
    vfp_args
    VirtualAlloc
    wglGetProcAddress
    windows_h
    winsock2_h
    xform_asm
    xlib
    xmm_clobbers
"

# options emitted with CONFIG_ prefix but not available on the command line
CONFIG_EXTRA="
    aandcttables
    ac3dsp
    audio_frame_queue
    dsputil
    exif
    frame_thread_encoder
    gcrypt
    golomb
    gplv3
    h263dsp
    h264chroma
    h264dsp
    h264pred
    h264qpel
    hpeldsp
    huffman
    intrax8
    lgplv3
    llviddsp
    lpc
    mpegaudio
    mpegaudiodsp
    mpegvideo
    mpegvideoenc
    nettle
    rangecoder
    riffdec
    riffenc
    rtpdec
    rtpenc_chain
    sinewin
    videodsp
    vp3dsp
"

CMDLINE_SELECT="
    $ARCH_EXT_LIST
    $CONFIG_LIST
    $HAVE_LIST_CMDLINE
    $THREADS_LIST
    asm
    cross_compile
    debug
    extra_warnings
    logging
    lto
    optimizations
    rpath
    stripping
"

PATHS_LIST="
    bindir
    datadir
    docdir
    incdir
    libdir
    mandir
    prefix
    shlibdir
"

CMDLINE_SET="
    $PATHS_LIST
    ar
    arch
    as
    assert_level
    build_suffix
    cc
    cpu
    cross_prefix
    cxx
    dep_cc
    extra_version
    host_cc
    host_cflags
    host_ld
    host_ldflags
    host_libs
    host_os
    install
    ld
    logfile
    malloc_prefix
    nm
    optflags
    pkg_config
    pkg_config_flags
    progs_suffix
    random_seed
    samples
    strip
    sysinclude
    sysroot
    target_exec
    target_os
    target_path
    target_samples
    tempprefix
    toolchain
    valgrind
    yasmexe
"

CMDLINE_APPEND="
    extra_cflags
    extra_cxxflags
    host_cppflags
"

# code dependency declarations

# architecture extensions

armv5te_deps="arm"
armv6_deps="arm"
armv6t2_deps="arm"
neon_deps_any="aarch64 arm"
vfp_deps_any="aarch64 arm"
vfpv3_deps="vfp"

map 'eval ${v}_inline_deps=inline_asm' $ARCH_EXT_LIST_ARM

mipsfpu_deps="mips"
mips32r2_deps="mips"
mipsdspr1_deps="mips"
mipsdspr2_deps="mips"

altivec_deps="ppc"
ppc4xx_deps="ppc"

vis_deps="sparc"

cpunop_deps="i686"
x86_64_select="i686"
x86_64_suggest="fast_cmov"

amd3dnow_deps="mmx"
amd3dnowext_deps="amd3dnow"
i686_deps="x86"
mmx_deps="x86"
mmxext_deps="mmx"
sse_deps="mmxext"
sse2_deps="sse"
sse3_deps="sse2"
ssse3_deps="sse3"
sse4_deps="ssse3"
sse42_deps="sse4"
avx_deps="sse42"
xop_deps="avx"
fma3_deps="avx"
fma4_deps="avx"
avx2_deps="avx"

mmx_external_deps="yasm"
mmx_inline_deps="inline_asm"
mmx_suggest="mmx_external mmx_inline"

for ext in $(filter_out mmx $ARCH_EXT_LIST_X86_SIMD); do
    eval dep=\$${ext}_deps
    eval ${ext}_external_deps='"${dep}_external"'
    eval ${ext}_inline_deps='"${dep}_inline"'
    eval ${ext}_suggest='"${ext}_external ${ext}_inline"'
done

aligned_stack_if_any="aarch64 ppc x86"
fast_64bit_if_any="aarch64 alpha ia64 mips64 parisc64 ppc64 sparc64 x86_64"
fast_clz_if_any="aarch64 alpha avr32 mips ppc x86"
fast_unaligned_if_any="aarch64 ppc x86"

need_memalign="altivec neon sse"

# system capabilities
log2_deps="!libc_msvcrt"

symver_if_any="symver_asm_label symver_gnu_asm"

# threading support
atomics_gcc_if="sync_val_compare_and_swap"
atomics_suncc_if="atomic_cas_ptr machine_rw_barrier"
atomics_win32_if="MemoryBarrier"
atomics_native_if_any="$ATOMICS_LIST"
w32threads_deps="atomics_native"
threads_if_any="$THREADS_LIST"

# subsystems
dct_select="rdft"
error_resilience_select="dsputil"
frame_thread_encoder_deps="encoders threads"
lpc_select="dsputil"
mdct_select="fft"
rdft_select="fft"
mpegaudio_select="mpegaudiodsp"
mpegaudiodsp_select="dct"
mpegvideo_select="dsputil h264chroma hpeldsp videodsp"
mpegvideoenc_select="mpegvideo"

# decoders / encoders
aac_decoder_select="mdct sinewin"
aac_encoder_select="audio_frame_queue mdct sinewin"
aac_latm_decoder_select="aac_decoder aac_latm_parser"
ac3_decoder_select="mdct ac3dsp ac3_parser dsputil"
ac3_encoder_select="mdct ac3dsp dsputil"
ac3_fixed_encoder_select="mdct ac3dsp dsputil"
aic_decoder_select="dsputil golomb"
alac_encoder_select="lpc"
als_decoder_select="dsputil"
amrnb_decoder_select="lsp"
amrwb_decoder_select="lsp"
amv_decoder_select="sp5x_decoder exif"
amv_encoder_select="aandcttables"
ape_decoder_select="dsputil"
asv1_decoder_select="dsputil"
asv1_encoder_select="dsputil"
asv2_decoder_select="dsputil"
asv2_encoder_select="dsputil"
atrac1_decoder_select="mdct sinewin"
atrac3_decoder_select="mdct"
atrac3p_decoder_select="mdct sinewin"
avrn_decoder_select="exif"
bink_decoder_select="dsputil hpeldsp"
binkaudio_dct_decoder_select="mdct rdft dct sinewin"
binkaudio_rdft_decoder_select="mdct rdft sinewin"
cavs_decoder_select="dsputil golomb h264chroma videodsp"
cllc_decoder_select="dsputil"
comfortnoise_encoder_select="lpc"
cook_decoder_select="dsputil mdct sinewin"
cscd_decoder_select="lzo"
cscd_decoder_suggest="zlib"
dca_decoder_select="mdct"
dirac_decoder_select="dsputil dwt golomb videodsp"
dnxhd_decoder_select="dsputil"
dnxhd_encoder_select="aandcttables dsputil mpegvideoenc"
dvvideo_decoder_select="dsputil"
dvvideo_encoder_select="dsputil"
dxa_decoder_select="zlib"
eac3_decoder_select="ac3_decoder"
eac3_encoder_select="ac3_encoder"
eamad_decoder_select="aandcttables dsputil mpegvideo"
eatgq_decoder_select="aandcttables"
eatqi_decoder_select="aandcttables error_resilience mpegvideo"
exr_decoder_select="zlib"
ffv1_decoder_select="dsputil golomb rangecoder"
ffv1_encoder_select="dsputil rangecoder"
ffvhuff_decoder_select="huffyuv_decoder"
ffvhuff_encoder_select="huffyuv_encoder"
fic_decoder_select="dsputil golomb"
flac_decoder_select="golomb"
flac_encoder_select="dsputil golomb lpc"
flashsv_decoder_select="zlib"
flashsv_encoder_select="zlib"
flashsv2_encoder_select="zlib"
flashsv2_decoder_select="zlib"
flv_decoder_select="h263_decoder"
flv_encoder_select="h263_encoder"
fourxm_decoder_select="dsputil"
fraps_decoder_select="dsputil huffman"
g2m_decoder_select="dsputil zlib"
g729_decoder_select="dsputil"
h261_decoder_select="error_resilience mpegvideo"
h261_encoder_select="aandcttables mpegvideoenc"
h263_decoder_select="error_resilience h263_parser h263dsp mpegvideo"
h263_encoder_select="aandcttables h263dsp mpegvideoenc"
h263i_decoder_select="h263_decoder"
h263p_encoder_select="h263_encoder"
h264_decoder_select="golomb h264chroma h264dsp h264pred h264qpel videodsp"
h264_decoder_suggest="error_resilience"
hevc_decoder_select="dsputil golomb videodsp"
huffyuv_decoder_select="dsputil llviddsp"
huffyuv_encoder_select="dsputil huffman llviddsp"
iac_decoder_select="imc_decoder"
imc_decoder_select="dsputil fft mdct sinewin"
indeo3_decoder_select="hpeldsp"
interplay_video_decoder_select="hpeldsp"
jpegls_decoder_select="golomb mjpeg_decoder"
jpegls_encoder_select="golomb"
jv_decoder_select="dsputil"
lagarith_decoder_select="dsputil"
ljpeg_encoder_select="aandcttables mpegvideoenc"
loco_decoder_select="golomb"
mdec_decoder_select="dsputil error_resilience mpegvideo"
metasound_decoder_select="lsp mdct sinewin"
mimic_decoder_select="dsputil hpeldsp"
mjpeg_decoder_select="dsputil hpeldsp exif"
mjpeg_encoder_select="aandcttables dsputil mpegvideoenc"
mjpegb_decoder_select="mjpeg_decoder"
mlp_decoder_select="dsputil mlp_parser"
motionpixels_decoder_select="dsputil"
mp1_decoder_select="mpegaudio"
mp1float_decoder_select="mpegaudio"
mp2_decoder_select="mpegaudio"
mp2float_decoder_select="mpegaudio"
mp3_decoder_select="mpegaudio"
mp3adu_decoder_select="mpegaudio"
mp3adufloat_decoder_select="mpegaudio"
mp3float_decoder_select="mpegaudio"
mp3on4_decoder_select="mpegaudio"
mp3on4float_decoder_select="mpegaudio"
mpc7_decoder_select="dsputil mpegaudiodsp"
mpc8_decoder_select="dsputil mpegaudiodsp"
mpeg_xvmc_decoder_deps="X11_extensions_XvMClib_h"
mpeg_xvmc_decoder_select="mpeg2video_decoder"
mpeg1video_decoder_select="error_resilience mpegvideo"
mpeg1video_encoder_select="aandcttables mpegvideoenc h263dsp"
mpeg2video_decoder_select="error_resilience mpegvideo"
mpeg2video_encoder_select="aandcttables mpegvideoenc h263dsp"
mpeg4_decoder_select="h263_decoder mpeg4video_parser"
mpeg4_encoder_select="h263_encoder"
msmpeg4v1_decoder_select="h263_decoder"
msmpeg4v2_decoder_select="h263_decoder"
msmpeg4v2_encoder_select="h263_encoder"
msmpeg4v3_decoder_select="h263_decoder"
msmpeg4v3_encoder_select="h263_encoder"
mss2_decoder_select="error_resilience vc1_decoder"
mxpeg_decoder_select="mjpeg_decoder"
nellymoser_decoder_select="mdct sinewin"
nellymoser_encoder_select="audio_frame_queue mdct sinewin"
nuv_decoder_select="dsputil lzo"
png_decoder_select="zlib"
png_encoder_select="dsputil zlib"
prores_decoder_select="dsputil"
prores_encoder_select="dsputil"
qcelp_decoder_select="lsp"
qdm2_decoder_select="mdct rdft mpegaudiodsp"
ra_144_encoder_select="audio_frame_queue lpc"
ralf_decoder_select="golomb"
rtjpeg_decoder_select="dsputil"
rv10_decoder_select="error_resilience h263_decoder h263dsp"
rv10_encoder_select="h263_encoder"
rv20_decoder_select="error_resilience h263_decoder h263dsp"
rv20_encoder_select="h263_encoder"
rv30_decoder_select="error_resilience golomb h264chroma h264pred h264qpel mpegvideo videodsp"
rv40_decoder_select="error_resilience golomb h264chroma h264pred h264qpel mpegvideo videodsp"
shorten_decoder_select="golomb"
sipr_decoder_select="lsp"
snow_decoder_select="dsputil dwt h264qpel hpeldsp rangecoder"
snow_encoder_select="aandcttables dsputil dwt h264qpel hpeldsp mpegvideoenc rangecoder"
sonic_decoder_select="golomb rangecoder"
sonic_encoder_select="golomb rangecoder"
sonic_ls_encoder_select="golomb"
sp5x_decoder_select="mjpeg_decoder"
svq1_decoder_select="hpeldsp"
svq1_encoder_select="aandcttables dsputil hpeldsp mpegvideoenc"
svq3_decoder_select="h264_decoder hpeldsp mpegvideo"
svq3_decoder_suggest="zlib"
tak_decoder_select="dsputil"
theora_decoder_select="vp3_decoder"
thp_decoder_select="mjpeg_decoder"
tiff_decoder_suggest="zlib"
tiff_encoder_suggest="zlib"
truehd_decoder_select="mlp_parser"
truemotion2_decoder_select="dsputil"
truespeech_decoder_select="dsputil"
tscc_decoder_select="zlib"
twinvq_decoder_select="mdct lsp sinewin"
utvideo_decoder_select="dsputil"
utvideo_encoder_select="dsputil huffman"
vble_decoder_select="dsputil"
vc1_decoder_select="error_resilience h263_decoder h264chroma h264qpel intrax8"
vc1image_decoder_select="vc1_decoder"
vorbis_decoder_select="mdct"
vorbis_encoder_select="mdct"
vp3_decoder_select="hpeldsp vp3dsp videodsp"
vp5_decoder_select="h264chroma hpeldsp videodsp vp3dsp"
vp6_decoder_select="h264chroma hpeldsp huffman videodsp vp3dsp"
vp6a_decoder_select="vp6_decoder"
vp6f_decoder_select="vp6_decoder"
vp8_decoder_select="h264pred videodsp"
vp9_decoder_select="videodsp"
webp_decoder_select="vp8_decoder"
wmapro_decoder_select="mdct sinewin"
wmav1_decoder_select="mdct sinewin"
wmav1_encoder_select="mdct sinewin"
wmav2_decoder_select="mdct sinewin"
wmav2_encoder_select="mdct sinewin"
wmavoice_decoder_select="lsp rdft dct mdct sinewin"
wmv1_decoder_select="h263_decoder"
wmv1_encoder_select="h263_encoder"
wmv2_decoder_select="h263_decoder intrax8 videodsp"
wmv2_encoder_select="h263_encoder"
wmv3_decoder_select="vc1_decoder"
wmv3image_decoder_select="wmv3_decoder"
zerocodec_decoder_select="zlib"
zlib_decoder_select="zlib"
zlib_encoder_select="zlib"
zmbv_decoder_select="zlib"
zmbv_encoder_select="zlib"

# hardware accelerators
crystalhd_deps="libcrystalhd_libcrystalhd_if_h"
dxva2_deps="dxva2api_h"
vaapi_deps="va_va_h"
vda_deps="VideoDecodeAcceleration_VDADecoder_h pthreads"
vda_extralibs="-framework CoreFoundation -framework VideoDecodeAcceleration -framework QuartzCore"
vdpau_deps="vdpau_vdpau_h vdpau_vdpau_x11_h"
xvmc_deps="X11_extensions_XvMClib_h"

h263_vaapi_hwaccel_deps="vaapi"
h263_vaapi_hwaccel_select="h263_decoder"
h263_vdpau_hwaccel_deps="vdpau"
h263_vdpau_hwaccel_select="h263_decoder"
h264_crystalhd_decoder_select="crystalhd h264_mp4toannexb_bsf h264_parser"
h264_dxva2_hwaccel_deps="dxva2"
h264_dxva2_hwaccel_select="h264_decoder"
h264_vaapi_hwaccel_deps="vaapi"
h264_vaapi_hwaccel_select="h264_decoder"
h264_vda_decoder_deps="vda"
h264_vda_decoder_select="h264_decoder"
h264_vda_hwaccel_deps="vda"
h264_vda_hwaccel_select="h264_decoder"
h264_vdpau_decoder_deps="vdpau"
h264_vdpau_decoder_select="h264_decoder"
h264_vdpau_hwaccel_deps="vdpau"
h264_vdpau_hwaccel_select="h264_decoder"
mpeg_vdpau_decoder_deps="vdpau"
mpeg_vdpau_decoder_select="mpeg2video_decoder"
mpeg_xvmc_hwaccel_deps="xvmc"
mpeg_xvmc_hwaccel_select="mpeg2video_decoder"
mpeg1_vdpau_decoder_deps="vdpau"
mpeg1_vdpau_decoder_select="mpeg1video_decoder"
mpeg1_vdpau_hwaccel_deps="vdpau"
mpeg1_vdpau_hwaccel_select="mpeg1video_decoder"
mpeg1_xvmc_hwaccel_deps="xvmc"
mpeg1_xvmc_hwaccel_select="mpeg1video_decoder"
mpeg2_crystalhd_decoder_select="crystalhd"
mpeg2_dxva2_hwaccel_deps="dxva2"
mpeg2_dxva2_hwaccel_select="mpeg2video_decoder"
mpeg2_vaapi_hwaccel_deps="vaapi"
mpeg2_vaapi_hwaccel_select="mpeg2video_decoder"
mpeg2_vdpau_hwaccel_deps="vdpau"
mpeg2_vdpau_hwaccel_select="mpeg2video_decoder"
mpeg2_xvmc_hwaccel_deps="xvmc"
mpeg2_xvmc_hwaccel_select="mpeg2video_decoder"
mpeg4_crystalhd_decoder_select="crystalhd"
mpeg4_vaapi_hwaccel_deps="vaapi"
mpeg4_vaapi_hwaccel_select="mpeg4_decoder"
mpeg4_vdpau_decoder_deps="vdpau"
mpeg4_vdpau_decoder_select="mpeg4_decoder"
mpeg4_vdpau_hwaccel_deps="vdpau"
mpeg4_vdpau_hwaccel_select="mpeg4_decoder"
msmpeg4_crystalhd_decoder_select="crystalhd"
vc1_crystalhd_decoder_select="crystalhd"
vc1_dxva2_hwaccel_deps="dxva2"
vc1_dxva2_hwaccel_select="vc1_decoder"
vc1_vaapi_hwaccel_deps="vaapi"
vc1_vaapi_hwaccel_select="vc1_decoder"
vc1_vdpau_decoder_deps="vdpau"
vc1_vdpau_decoder_select="vc1_decoder"
vc1_vdpau_hwaccel_deps="vdpau"
vc1_vdpau_hwaccel_select="vc1_decoder"
wmv3_crystalhd_decoder_select="crystalhd"
wmv3_dxva2_hwaccel_select="vc1_dxva2_hwaccel"
wmv3_vaapi_hwaccel_select="vc1_vaapi_hwaccel"
wmv3_vdpau_decoder_select="vc1_vdpau_decoder"
wmv3_vdpau_hwaccel_select="vc1_vdpau_hwaccel"

# parsers
h264_parser_select="golomb h264chroma h264dsp h264pred h264qpel videodsp"
hevc_parser_select="hevc_decoder"
mpeg4video_parser_select="error_resilience h263dsp mpegvideo"
mpegvideo_parser_select="error_resilience mpegvideo"
vc1_parser_select="mpegvideo"

# external libraries
libaacplus_encoder_deps="libaacplus"
libcelt_decoder_deps="libcelt"
libfaac_encoder_deps="libfaac"
libfaac_encoder_select="audio_frame_queue"
libfdk_aac_decoder_deps="libfdk_aac"
libfdk_aac_encoder_deps="libfdk_aac"
libfdk_aac_encoder_select="audio_frame_queue"
libgme_demuxer_deps="libgme"
libgsm_decoder_deps="libgsm"
libgsm_encoder_deps="libgsm"
libgsm_ms_decoder_deps="libgsm"
libgsm_ms_encoder_deps="libgsm"
libilbc_decoder_deps="libilbc"
libilbc_encoder_deps="libilbc"
libmodplug_demuxer_deps="libmodplug"
libmp3lame_encoder_deps="libmp3lame"
libmp3lame_encoder_select="audio_frame_queue"
libopencore_amrnb_decoder_deps="libopencore_amrnb"
libopencore_amrnb_encoder_deps="libopencore_amrnb"
libopencore_amrnb_encoder_select="audio_frame_queue"
libopencore_amrwb_decoder_deps="libopencore_amrwb"
libopenjpeg_decoder_deps="libopenjpeg"
libopenjpeg_encoder_deps="libopenjpeg"
libopus_decoder_deps="libopus"
libopus_encoder_deps="libopus"
libopus_encoder_select="audio_frame_queue"
libquvi_demuxer_deps="libquvi"
libschroedinger_decoder_deps="libschroedinger"
libschroedinger_encoder_deps="libschroedinger"
libshine_encoder_deps="libshine"
libshine_encoder_select="audio_frame_queue"
libspeex_decoder_deps="libspeex"
libspeex_encoder_deps="libspeex"
libspeex_encoder_select="audio_frame_queue"
libstagefright_h264_decoder_deps="libstagefright_h264"
libtheora_encoder_deps="libtheora"
libtwolame_encoder_deps="libtwolame"
libvo_aacenc_encoder_deps="libvo_aacenc"
libvo_aacenc_encoder_select="audio_frame_queue"
libvo_amrwbenc_encoder_deps="libvo_amrwbenc"
libvorbis_decoder_deps="libvorbis"
libvorbis_encoder_deps="libvorbis"
libvorbis_encoder_select="audio_frame_queue"
libvpx_vp8_decoder_deps="libvpx"
libvpx_vp8_encoder_deps="libvpx"
libvpx_vp9_decoder_deps="libvpx"
libvpx_vp9_encoder_deps="libvpx"
libwavpack_encoder_deps="libwavpack"
libwebp_encoder_deps="libwebp"
libx264_encoder_deps="libx264"
libx264rgb_encoder_deps="libx264"
libx265_encoder_deps="libx265"
libxavs_encoder_deps="libxavs"
libxvid_encoder_deps="libxvid"
libutvideo_decoder_deps="libutvideo"
libutvideo_encoder_deps="libutvideo"
libzvbi_teletext_decoder_deps="libzvbi"

# demuxers / muxers
ac3_demuxer_select="ac3_parser"
asf_demuxer_select="riffdec"
asf_muxer_select="riffenc"
asf_stream_muxer_select="asf_muxer"
avi_demuxer_select="riffdec"
avi_muxer_select="riffenc"
avisynth_demuxer_deps="avisynth"
avisynth_demuxer_select="riffdec"
caf_demuxer_select="riffdec"
dirac_demuxer_select="dirac_parser"
dts_demuxer_select="dca_parser"
dtshd_demuxer_select="dca_parser"
dxa_demuxer_select="riffdec"
eac3_demuxer_select="ac3_parser"
f4v_muxer_select="mov_muxer"
flac_demuxer_select="flac_parser"
hds_muxer_select="flv_muxer"
hls_muxer_select="mpegts_muxer"
ipod_muxer_select="mov_muxer"
ismv_muxer_select="mov_muxer"
libnut_demuxer_deps="libnut"
libnut_muxer_deps="libnut"
matroska_audio_muxer_select="matroska_muxer"
matroska_demuxer_select="riffdec"
matroska_demuxer_suggest="bzlib lzo zlib"
matroska_muxer_select="riffenc"
mmf_muxer_select="riffenc"
mov_demuxer_select="riffdec"
mov_demuxer_suggest="zlib"
mov_muxer_select="riffenc rtpenc_chain"
mp3_demuxer_select="mpegaudio_parser"
mp4_muxer_select="mov_muxer"
mpegts_muxer_select="adts_muxer latm_muxer"
mpegtsraw_demuxer_select="mpegts_demuxer"
mxf_d10_muxer_select="mxf_muxer"
nut_muxer_select="riffenc"
nuv_demuxer_select="riffdec"
ogg_demuxer_select="golomb"
psp_muxer_select="mov_muxer"
rtp_demuxer_select="sdp_demuxer"
rtpdec_select="asf_demuxer rm_demuxer rtp_protocol mpegts_demuxer mov_demuxer"
rtsp_demuxer_select="http_protocol rtpdec"
rtsp_muxer_select="rtp_muxer http_protocol rtp_protocol rtpenc_chain"
sap_demuxer_select="sdp_demuxer"
sap_muxer_select="rtp_muxer rtp_protocol rtpenc_chain"
sdp_demuxer_select="rtpdec"
smoothstreaming_muxer_select="ismv_muxer"
spdif_muxer_select="aac_parser"
tak_demuxer_select="tak_parser"
tg2_muxer_select="mov_muxer"
tgp_muxer_select="mov_muxer"
vobsub_demuxer_select="mpegps_demuxer"
w64_demuxer_select="wav_demuxer"
w64_muxer_select="wav_muxer"
wav_demuxer_select="riffdec"
wav_muxer_select="riffenc"
webm_muxer_select="riffenc"
wtv_demuxer_select="riffdec"
wtv_muxer_select="riffenc"
xmv_demuxer_select="riffdec"
xwma_demuxer_select="riffdec"

# indevs / outdevs
alsa_indev_deps="alsa_asoundlib_h snd_pcm_htimestamp"
alsa_outdev_deps="alsa_asoundlib_h"
bktr_indev_deps_any="dev_bktr_ioctl_bt848_h machine_ioctl_bt848_h dev_video_bktr_ioctl_bt848_h dev_ic_bt8xx_h"
caca_outdev_deps="libcaca"
decklink_outdev_deps="decklink pthreads"
decklink_outdev_extralibs="-lstdc++"
dshow_indev_deps="IBaseFilter"
dshow_indev_extralibs="-lpsapi -lole32 -lstrmiids -luuid"
dv1394_indev_deps="dv1394"
dv1394_indev_select="dv_demuxer"
fbdev_indev_deps="linux_fb_h"
fbdev_outdev_deps="linux_fb_h"
iec61883_indev_deps="libiec61883"
jack_indev_deps="jack_jack_h sem_timedwait"
lavfi_indev_deps="avfilter"
libcdio_indev_deps="libcdio"
libdc1394_indev_deps="libdc1394"
libv4l2_indev_deps="libv4l2"
openal_indev_deps="openal"
opengl_outdev_deps="opengl"
oss_indev_deps_any="soundcard_h sys_soundcard_h"
oss_outdev_deps_any="soundcard_h sys_soundcard_h"
pulse_indev_deps="libpulse"
pulse_outdev_deps="libpulse"
sdl_outdev_deps="sdl"
sndio_indev_deps="sndio_h"
sndio_outdev_deps="sndio_h"
v4l_indev_deps="linux_videodev_h"
v4l2_indev_deps_any="linux_videodev2_h sys_videoio_h"
v4l2_outdev_deps_any="linux_videodev2_h sys_videoio_h"
vfwcap_indev_deps="capCreateCaptureWindow vfwcap_defines"
vfwcap_indev_extralibs="-lavicap32"
xv_outdev_deps="X11_extensions_Xvlib_h XvGetPortAttribute"
xv_outdev_extralibs="-lXv -lX11 -lXext"
x11grab_indev_deps="x11grab"

# protocols
bluray_protocol_deps="libbluray"
ffrtmpcrypt_protocol_deps="!librtmp_protocol"
ffrtmpcrypt_protocol_deps_any="gcrypt nettle openssl"
ffrtmpcrypt_protocol_select="tcp_protocol"
ffrtmphttp_protocol_deps="!librtmp_protocol"
ffrtmphttp_protocol_select="http_protocol"
ftp_protocol_select="tcp_protocol"
gopher_protocol_select="network"
http_protocol_select="tcp_protocol"
httpproxy_protocol_select="tcp_protocol"
https_protocol_select="tls_protocol"
librtmp_protocol_deps="librtmp"
librtmpe_protocol_deps="librtmp"
librtmps_protocol_deps="librtmp"
librtmpt_protocol_deps="librtmp"
librtmpte_protocol_deps="librtmp"
libssh_protocol_deps="libssh"
mmsh_protocol_select="http_protocol"
mmst_protocol_select="network"
rtmp_protocol_deps="!librtmp_protocol"
rtmp_protocol_select="tcp_protocol"
rtmpe_protocol_select="ffrtmpcrypt_protocol"
rtmps_protocol_deps="!librtmp_protocol"
rtmps_protocol_select="tls_protocol"
rtmpt_protocol_select="ffrtmphttp_protocol"
rtmpte_protocol_select="ffrtmpcrypt_protocol ffrtmphttp_protocol"
rtmpts_protocol_select="ffrtmphttp_protocol https_protocol"
rtp_protocol_select="udp_protocol"
sctp_protocol_deps="struct_sctp_event_subscribe"
sctp_protocol_select="network"
srtp_protocol_select="rtp_protocol"
tcp_protocol_select="network"
tls_protocol_deps_any="openssl gnutls"
tls_protocol_select="tcp_protocol"
udp_protocol_select="network"
unix_protocol_deps="sys_un_h"
unix_protocol_select="network"

# filters
aconvert_filter_deps="swresample"
amovie_filter_deps="avcodec avformat"
aresample_filter_deps="swresample"
ass_filter_deps="libass"
asyncts_filter_deps="avresample"
atempo_filter_deps="avcodec"
atempo_filter_select="rdft"
azmq_filter_deps="libzmq"
blackframe_filter_deps="gpl"
boxblur_filter_deps="gpl"
colormatrix_filter_deps="gpl"
cropdetect_filter_deps="gpl"
dctdnoiz_filter_deps="avcodec"
dctdnoiz_filter_select="dct"
delogo_filter_deps="gpl"
deshake_filter_deps="avcodec"
deshake_filter_select="dsputil"
drawtext_filter_deps="libfreetype"
ebur128_filter_deps="gpl"
flite_filter_deps="libflite"
frei0r_filter_deps="frei0r dlopen"
frei0r_filter_extralibs='$ldl'
frei0r_src_filter_deps="frei0r dlopen"
frei0r_src_filter_extralibs='$ldl'
geq_filter_deps="gpl"
histeq_filter_deps="gpl"
hqdn3d_filter_deps="gpl"
interlace_filter_deps="gpl"
kerndeint_filter_deps="gpl"
ladspa_filter_deps="ladspa dlopen"
mcdeint_filter_deps="avcodec gpl"
movie_filter_deps="avcodec avformat"
mp_filter_deps="gpl avcodec swscale inline_asm"
mpdecimate_filter_deps="gpl avcodec"
mptestsrc_filter_deps="gpl"
negate_filter_deps="lut_filter"
perspective_filter_deps="gpl"
ocv_filter_deps="libopencv"
owdenoise_filter_deps="gpl"
pan_filter_deps="swresample"
phase_filter_deps="gpl"
pp_filter_deps="gpl postproc"
pullup_filter_deps="gpl"
removelogo_filter_deps="avcodec avformat swscale"
resample_filter_deps="avresample"
sab_filter_deps="gpl swscale"
scale_filter_deps="swscale"
smartblur_filter_deps="gpl swscale"
showspectrum_filter_deps="avcodec"
showspectrum_filter_select="rdft"
spp_filter_deps="gpl avcodec"
spp_filter_select="fft"
stereo3d_filter_deps="gpl"
subtitles_filter_deps="avformat avcodec libass"
super2xsai_filter_deps="gpl"
tinterlace_filter_deps="gpl"
vidstabdetect_filter_deps="libvidstab"
vidstabtransform_filter_deps="libvidstab"
pixfmts_super2xsai_test_deps="super2xsai_filter"
tinterlace_merge_test_deps="tinterlace_filter"
tinterlace_pad_test_deps="tinterlace_filter"
zmq_filter_deps="libzmq"

# examples
avio_reading="avformat avcodec avutil"
avcodec_example_deps="avcodec avutil"
demuxing_decoding_example_deps="avcodec avformat avutil"
filter_audio_example_deps="avfilter avutil"
filtering_audio_example_deps="avfilter avcodec avformat avutil"
filtering_video_example_deps="avfilter avcodec avformat avutil"
metadata_example_deps="avformat avutil"
muxing_example_deps="avcodec avformat avutil swscale"
remuxing_example_deps="avcodec avformat avutil"
resampling_audio_example_deps="avutil swresample"
scaling_video_example_deps="avutil swscale"
transcode_aac_example_deps="avcodec avformat swresample"

# libraries
avcodec_deps="avutil"
avdevice_deps="avutil avcodec avformat"
avfilter_deps="avutil"
avformat_deps="avutil avcodec"
avresample_deps="avutil"
postproc_deps="avutil gpl"
swscale_deps="avutil"

# programs
ffmpeg_deps="avcodec avfilter avformat swresample"
ffmpeg_select="aformat_filter anull_filter atrim_filter format_filter
               null_filter
               setpts_filter trim_filter"
ffplay_deps="avcodec avformat swscale swresample sdl"
ffplay_libs='$sdl_libs'
ffplay_select="rdft crop_filter"
ffprobe_deps="avcodec avformat"
ffserver_deps="avformat fork sarestart"
ffserver_select="ffm_muxer rtp_protocol rtsp_demuxer"

# documentation
podpages_deps="perl"
manpages_deps="perl pod2man"
htmlpages_deps="perl texi2html"
txtpages_deps="perl makeinfo"
doc_deps_any="manpages htmlpages podpages txtpages"

# default parameters

logfile="config.log"

# installation paths
prefix_default="/usr/local"
bindir_default='${prefix}/bin'
datadir_default='${prefix}/share/ffmpeg'
docdir_default='${prefix}/share/doc/ffmpeg'
incdir_default='${prefix}/include'
libdir_default='${prefix}/lib'
mandir_default='${prefix}/share/man'
shlibdir_default="$libdir_default"

# toolchain
ar_default="ar"
cc_default="gcc"
cxx_default="g++"
host_cc_default="gcc"
cp_f="cp -f"
install="install"
ln_s="ln -s -f"
nm_default="nm -g"
objformat="elf"
pkg_config_default=pkg-config
ranlib="ranlib"
strip_default="strip"
yasmexe_default="yasm"
windres_default="windres"

nogas=":"

# machine
arch_default=$(uname -m)
cpu="generic"

# OS
target_os_default=$(tolower $(uname -s))
host_os=$target_os_default

# configurable options
enable $PROGRAM_LIST
enable $DOCUMENT_LIST
enable $EXAMPLE_LIST
enable $(filter_out avresample $LIBRARY_LIST)
enable stripping

enable asm
enable debug
enable doc
enable optimizations
enable runtime_cpudetect
enable safe_bitstream_reader
enable static
enable swscale_alpha

# Enable hwaccels by default.
enable dxva2 vaapi vdpau xvmc
enable xlib

# build settings
SHFLAGS='-shared -Wl,-soname,$$(@F)'
LIBPREF="lib"
LIBSUF=".a"
FULLNAME='$(NAME)$(BUILDSUF)'
LIBNAME='$(LIBPREF)$(FULLNAME)$(LIBSUF)'
SLIBPREF="lib"
SLIBSUF=".so"
SLIBNAME='$(SLIBPREF)$(FULLNAME)$(SLIBSUF)'
SLIBNAME_WITH_VERSION='$(SLIBNAME).$(LIBVERSION)'
SLIBNAME_WITH_MAJOR='$(SLIBNAME).$(LIBMAJOR)'
LIB_INSTALL_EXTRA_CMD='$$(RANLIB) "$(LIBDIR)/$(LIBNAME)"'
SLIB_INSTALL_NAME='$(SLIBNAME_WITH_VERSION)'
SLIB_INSTALL_LINKS='$(SLIBNAME_WITH_MAJOR) $(SLIBNAME)'

asflags_filter=echo
cflags_filter=echo
ldflags_filter=echo

AS_C='-c'
AS_O='-o $@'
CC_C='-c'
CC_E='-E -o $@'
CC_O='-o $@'
CXX_C='-c'
CXX_O='-o $@'
LD_O='-o $@'
LD_LIB='-l%'
LD_PATH='-L'
HOSTCC_C='-c'
HOSTCC_E='-E -o $@'
HOSTCC_O='-o $@'
HOSTLD_O='-o $@'

host_libs='-lm'
host_cflags_filter=echo
host_ldflags_filter=echo

target_path='$(CURDIR)'

# since the object filename is not given with the -MM flag, the compiler
# is only able to print the basename, and we must add the path ourselves
DEPCMD='$(DEP$(1)) $(DEP$(1)FLAGS) $($(1)DEP_FLAGS) $< | sed -e "/^\#.*/d" -e "s,^[[:space:]]*$(*F)\\.o,$(@D)/$(*F).o," > $(@:.o=.d)'
DEPFLAGS='-MM'

# find source path
if test -f configure; then
    source_path=.
else
    source_path=$(cd $(dirname "$0"); pwd)
    echo "$source_path" | grep -q '[[:blank:]]' &&
        die "Out of tree builds are impossible with whitespace in source path."
    test -e "$source_path/config.h" &&
        die "Out of tree builds are impossible with config.h in source dir."
fi

for v in "$@"; do
    r=${v#*=}
    l=${v%"$r"}
    r=$(sh_quote "$r")
    FFMPEG_CONFIGURATION="${FFMPEG_CONFIGURATION# } ${l}${r}"
done

find_things(){
    thing=$1
    pattern=$2
    file=$source_path/$3
    sed -n "s/^[^#]*$pattern.*([^,]*, *\([^,]*\)\(,.*\)*).*/\1_$thing/p" "$file"
}

ENCODER_LIST=$(find_things  encoder  ENC      libavcodec/allcodecs.c)
DECODER_LIST=$(find_things  decoder  DEC      libavcodec/allcodecs.c)
HWACCEL_LIST=$(find_things  hwaccel  HWACCEL  libavcodec/allcodecs.c)
PARSER_LIST=$(find_things   parser   PARSER   libavcodec/allcodecs.c)
BSF_LIST=$(find_things      bsf      BSF      libavcodec/allcodecs.c)
MUXER_LIST=$(find_things    muxer    _MUX     libavformat/allformats.c)
DEMUXER_LIST=$(find_things  demuxer  DEMUX    libavformat/allformats.c)
OUTDEV_LIST=$(find_things   outdev   OUTDEV   libavdevice/alldevices.c)
INDEV_LIST=$(find_things    indev    _IN      libavdevice/alldevices.c)
PROTOCOL_LIST=$(find_things protocol PROTOCOL libavformat/allformats.c)
FILTER_LIST=$(find_things   filter   FILTER   libavfilter/allfilters.c)

ALL_COMPONENTS="
    $BSF_LIST
    $DECODER_LIST
    $DEMUXER_LIST
    $ENCODER_LIST
    $FILTER_LIST
    $HWACCEL_LIST
    $INDEV_LIST
    $MUXER_LIST
    $OUTDEV_LIST
    $PARSER_LIST
    $PROTOCOL_LIST
"

for n in $COMPONENT_LIST; do
    v=$(toupper ${n%s})_LIST
    eval enable \$$v
    eval ${n}_if_any="\$$v"
done

enable $ARCH_EXT_LIST

die_unknown(){
    echo "Unknown option \"$1\"."
    echo "See $0 --help for available options."
    exit 1
}

print_3_columns() {
    cat | tr ' ' '\n' | sort | pr -r -3 -t
}

show_list() {
    suffix=_$1
    shift
    echo $* | sed s/$suffix//g | print_3_columns
    exit 0
}

rand_list(){
    IFS=', '
    set -- $*
    unset IFS
    for thing; do
        comp=${thing%:*}
        prob=${thing#$comp}
        prob=${prob#:}
        is_in ${comp} $COMPONENT_LIST && eval comp=\$$(toupper ${comp%s})_LIST
        echo "prob ${prob:-0.5}"
        printf '%s\n' $comp
    done
}

do_random(){
    action=$1
    shift
    random_seed=$(awk "BEGIN { srand($random_seed); print srand() }")
    $action $(rand_list "$@" | awk "BEGIN { srand($random_seed) } \$1 == \"prob\" { prob = \$2; next } rand() < prob { print }")
}

for opt do
    optval="${opt#*=}"
    case "$opt" in
        --extra-ldflags=*)
            add_ldflags $optval
        ;;
        --extra-libs=*)
            add_extralibs $optval
        ;;
        --disable-devices)
            disable $INDEV_LIST $OUTDEV_LIST
        ;;
        --enable-debug=*)
            debuglevel="$optval"
        ;;
        --disable-programs)
            disable $PROGRAM_LIST
        ;;
        --disable-everything)
            map 'eval unset \${$(toupper ${v%s})_LIST}' $COMPONENT_LIST
        ;;
        --disable-all)
            map 'eval unset \${$(toupper ${v%s})_LIST}' $COMPONENT_LIST
            disable $LIBRARY_LIST $PROGRAM_LIST doc
        ;;
        --enable-random|--disable-random)
            action=${opt%%-random}
            do_random ${action#--} $COMPONENT_LIST
        ;;
        --enable-random=*|--disable-random=*)
            action=${opt%%-random=*}
            do_random ${action#--} $optval
        ;;
        --enable-*=*|--disable-*=*)
            eval $(echo "${opt%%=*}" | sed 's/--/action=/;s/-/ thing=/')
            is_in "${thing}s" $COMPONENT_LIST || die_unknown "$opt"
            eval list=\$$(toupper $thing)_LIST
            name=$(echo "${optval}" | sed "s/,/_${thing}|/g")_${thing}
            list=$(filter "$name" $list)
            [ "$list" = "" ] && warn "Option $opt did not match anything"
            $action $list
        ;;
        --enable-?*|--disable-?*)
            eval $(echo "$opt" | sed 's/--/action=/;s/-/ option=/;s/-/_/g')
            if is_in $option $COMPONENT_LIST; then
                test $action = disable && action=unset
                eval $action \$$(toupper ${option%s})_LIST
            elif is_in $option $CMDLINE_SELECT; then
                $action $option
            else
                die_unknown $opt
            fi
        ;;
        --list-*)
            NAME="${opt#--list-}"
            is_in $NAME $COMPONENT_LIST || die_unknown $opt
            NAME=${NAME%s}
            eval show_list $NAME \$$(toupper $NAME)_LIST
        ;;
        --help|-h) show_help
        ;;
        --fatal-warnings) enable fatal_warnings
        ;;
        *)
            optname="${opt%%=*}"
            optname="${optname#--}"
            optname=$(echo "$optname" | sed 's/-/_/g')
            if is_in $optname $CMDLINE_SET; then
                eval $optname='$optval'
            elif is_in $optname $CMDLINE_APPEND; then
                append $optname "$optval"
            else
                die_unknown $opt
            fi
        ;;
    esac
done

disabled logging && logfile=/dev/null

echo "# $0 $FFMPEG_CONFIGURATION" > $logfile
set >> $logfile

test -n "$cross_prefix" && enable cross_compile

if enabled cross_compile; then
    test -n "$arch" && test -n "$target_os" ||
        die "Must specify target arch and OS when cross-compiling"
fi

ar_default="${cross_prefix}${ar_default}"
cc_default="${cross_prefix}${cc_default}"
cxx_default="${cross_prefix}${cxx_default}"
nm_default="${cross_prefix}${nm_default}"
pkg_config_default="${cross_prefix}${pkg_config_default}"
ranlib="${cross_prefix}${ranlib}"
strip_default="${cross_prefix}${strip_default}"
windres_default="${cross_prefix}${windres_default}"

sysinclude_default="${sysroot}/usr/include"

test -n "$valgrind" && toolchain="valgrind-memcheck"

case "$toolchain" in
    clang-asan)
        cc_default="clang"
        add_cflags  -fsanitize=address
        add_ldflags -fsanitize=address
    ;;
    clang-tsan)
        cc_default="clang"
        add_cflags  -fsanitize=thread -pie
        add_ldflags -fsanitize=thread -pie
    ;;
    clang-usan)
        cc_default="clang"
        add_cflags  -fsanitize=undefined
        add_ldflags -fsanitize=undefined
    ;;
    gcc-asan)
        cc_default="gcc"
        add_cflags  -fsanitize=address
        add_ldflags -fsanitize=address
    ;;
    gcc-tsan)
        cc_default="gcc"
        add_cflags  -fsanitize=thread -pie -fPIC
        add_ldflags -fsanitize=thread -pie -fPIC
    ;;
    gcc-usan)
        cc_default="gcc"
        add_cflags  -fsanitize=undefined
        add_ldflags -fsanitize=undefined
    ;;
    valgrind-massif)
        target_exec_default=${valgrind:-"valgrind"}
        target_exec_args="--tool=massif --alloc-fn=av_malloc --alloc-fn=av_mallocz --alloc-fn=av_calloc --alloc-fn=av_fast_padded_malloc --alloc-fn=av_fast_malloc --alloc-fn=av_realloc_f --alloc-fn=av_fast_realloc --alloc-fn=av_realloc"
    ;;
    valgrind-memcheck)
        target_exec_default=${valgrind:-"valgrind"}
        target_exec_args="--error-exitcode=1 --malloc-fill=0x2a --track-origins=yes --leak-check=full --gen-suppressions=all --suppressions=$source_path/tests/fate-valgrind.supp"
    ;;
    msvc)
        # Check whether the current MSVC version needs the C99 converter.
        # From MSVC 2013 (compiler major version 18) onwards, it does actually
        # support enough of C99 to build ffmpeg. Default to the new
        # behaviour if the regexp was unable to match anything, since this
        # successfully parses the version number of existing supported
        # versions that require the converter (MSVC 2010 and 2012).
        cl_major_ver=$(cl 2>&1 | sed -n 's/.*Version \([[:digit:]]\{1,\}\)\..*/\1/p')
        if [ -z "$cl_major_ver" ] || [ $cl_major_ver -ge 18 ]; then
            cc_default="cl"
        else
            cc_default="c99wrap cl"
        fi
        ld_default="link"
        nm_default="dumpbin -symbols"
        ar_default="lib"
        target_os_default="win32"
        # Use a relative path for TMPDIR. This makes sure all the
        # ffconf temp files are written with a relative path, avoiding
        # issues with msys/win32 path conversion for MSVC parameters
        # such as -Fo<file> or -out:<file>.
        TMPDIR=.
    ;;
    icl)
        cc_default="icl"
        ld_default="xilink"
        nm_default="dumpbin -symbols"
        ar_default="xilib"
        target_os_default="win32"
        TMPDIR=.
    ;;
    gcov)
        add_cflags  -fprofile-arcs -ftest-coverage
        add_ldflags -fprofile-arcs -ftest-coverage
    ;;
    hardened)
        add_cflags  -U_FORTIFY_SOURCE -D_FORTIFY_SOURCE=2 -fno-strict-overflow -fstack-protector-all
        add_ldflags -Wl,-z,relro -Wl,-z,now
    ;;
    ?*)
        die "Unknown toolchain $toolchain"
    ;;
esac

set_default arch cc cxx pkg_config strip sysinclude target_exec target_os yasmexe
enabled cross_compile || host_cc_default=$cc
set_default host_cc

if ! $pkg_config --version >/dev/null 2>&1; then
    warn "$pkg_config not found, library detection may fail."
    pkg_config=false
fi

exesuf() {
    case $1 in
        mingw32*|win32|win64|cygwin*|*-dos|freedos|opendos|os/2*|symbian) echo .exe ;;
    esac
}

EXESUF=$(exesuf $target_os)
HOSTEXESUF=$(exesuf $host_os)

# set temporary file name
: ${TMPDIR:=$TEMPDIR}
: ${TMPDIR:=$TMP}
: ${TMPDIR:=/tmp}

if [ -n "$tempprefix" ] ; then
    mktemp(){
        echo $tempprefix.${HOSTNAME}.${UID}
    }
elif ! check_cmd mktemp -u XXXXXX; then
    # simple replacement for missing mktemp
    # NOT SAFE FOR GENERAL USE
    mktemp(){
        echo "${2%%XXX*}.${HOSTNAME}.${UID}.$$"
    }
fi

tmpfile(){
    tmp=$(mktemp -u "${TMPDIR}/ffconf.XXXXXXXX")$2 &&
        (set -C; exec > $tmp) 2>/dev/null ||
        die "Unable to create temporary file in $TMPDIR."
    append TMPFILES $tmp
    eval $1=$tmp
}

trap 'rm -f -- $TMPFILES' EXIT

tmpfile TMPASM .asm
tmpfile TMPC   .c
tmpfile TMPCPP .cpp
tmpfile TMPE   $EXESUF
tmpfile TMPH   .h
tmpfile TMPO   .o
tmpfile TMPS   .S
tmpfile TMPSH  .sh
tmpfile TMPV   .ver

unset -f mktemp

chmod +x $TMPE

# make sure we can execute files in $TMPDIR
cat > $TMPSH 2>> $logfile <<EOF
#! /bin/sh
EOF
chmod +x $TMPSH >> $logfile 2>&1
if ! $TMPSH >> $logfile 2>&1; then
    cat <<EOF
Unable to create and execute files in $TMPDIR.  Set the TMPDIR environment
variable to another directory and make sure that it is not mounted noexec.
EOF
    die "Sanity test failed."
fi

ccc_flags(){
    for flag; do
        case $flag in
            -std=c99)           echo -c99                       ;;
            -mcpu=*)            echo -arch ${flag#*=}           ;;
            -mieee)             echo -ieee                      ;;
            -O*|-fast)          echo $flag                      ;;
            -fno-math-errno)    echo -assume nomath_errno       ;;
            -g)                 echo -g3                        ;;
            -Wall)              echo -msg_enable level2         ;;
            -Wno-pointer-sign)  echo -msg_disable ptrmismatch1  ;;
            -Wl,*)              echo $flag                      ;;
            -f*|-W*)                                            ;;
            *)                  echo $flag                      ;;
        esac
   done
}

cparser_flags(){
    for flag; do
        case $flag in
            -Wno-switch)             echo -Wno-switch-enum ;;
            -Wno-format-zero-length) ;;
            -Wdisabled-optimization) ;;
            -Wno-pointer-sign)       echo -Wno-other ;;
            *)                       echo $flag ;;
        esac
    done
}

msvc_common_flags(){
    for flag; do
        case $flag in
            # In addition to specifying certain flags under the compiler
            # specific filters, they must be specified here as well or else the
            # generic catch all at the bottom will print the original flag.
            -Wall)                ;;
            -std=c99)             ;;
            # Common flags
            -fomit-frame-pointer) ;;
            -g)                   echo -Z7 ;;
            -fno-math-errno)      ;;
            -fno-common)          ;;
            -fno-signed-zeros)    ;;
            -fPIC)                ;;
            -mthumb)              ;;
            -march=*)             ;;
            -lz)                  echo zlib.lib ;;
            -lavifil32)           echo vfw32.lib ;;
            -lavicap32)           echo vfw32.lib user32.lib ;;
            -l*)                  echo ${flag#-l}.lib ;;
            *)                    echo $flag ;;
        esac
    done
}

msvc_flags(){
    msvc_common_flags "$@"
    for flag; do
        case $flag in
            -Wall)                echo -W4 -wd4244 -wd4127 -wd4018 -wd4389     \
                                       -wd4146 -wd4057 -wd4204 -wd4706 -wd4305 \
                                       -wd4152 -wd4324 -we4013 -wd4100 -wd4214 \
                                       -wd4554 \
                                       -wd4273 ;;
        esac
    done
}

icl_flags(){
    msvc_common_flags "$@"
    for flag; do
        case $flag in
            # Despite what Intel's documentation says -Wall, which is supported
            # on Windows, does enable remarks so disable them here.
            -Wall)                echo $flag -Qdiag-disable:remark ;;
            -std=c99)             echo -Qstd=c99 ;;
        esac
    done
}

pgi_flags(){
    for flag; do
        case $flag in
            -flto)                echo -Mipa=fast,libopt,libinline,vestigial ;;
            -fomit-frame-pointer) echo -Mnoframe ;;
            -g)                   echo -gopt ;;
            *)                    echo $flag ;;
        esac
    done
}

suncc_flags(){
    for flag; do
        case $flag in
            -march=*|-mcpu=*)
                case "${flag#*=}" in
                    native)                   echo -xtarget=native       ;;
                    v9|niagara)               echo -xarch=sparc          ;;
                    ultrasparc)               echo -xarch=sparcvis       ;;
                    ultrasparc3|niagara2)     echo -xarch=sparcvis2      ;;
                    i586|pentium)             echo -xchip=pentium        ;;
                    i686|pentiumpro|pentium2) echo -xtarget=pentium_pro  ;;
                    pentium3*|c3-2)           echo -xtarget=pentium3     ;;
                    pentium-m)          echo -xarch=sse2 -xchip=pentium3 ;;
                    pentium4*)          echo -xtarget=pentium4           ;;
                    prescott|nocona)    echo -xarch=sse3 -xchip=pentium4 ;;
                    *-sse3)             echo -xarch=sse3                 ;;
                    core2)              echo -xarch=ssse3 -xchip=core2   ;;
                    corei7)           echo -xarch=sse4_2 -xchip=nehalem  ;;
                    corei7-avx)       echo -xarch=avx -xchip=sandybridge ;;
                    amdfam10|barcelona)        echo -xtarget=barcelona   ;;
                    bdver*)                    echo -xarch=avx           ;;
                    athlon-4|athlon-[mx]p)     echo -xarch=ssea          ;;
                    k8|opteron|athlon64|athlon-fx)
                                               echo -xarch=sse2a         ;;
                    athlon*)                   echo -xarch=pentium_proa  ;;
                esac
                ;;
            -std=c99)             echo -xc99              ;;
            -fomit-frame-pointer) echo -xregs=frameptr    ;;
            -fPIC)                echo -KPIC -xcode=pic32 ;;
            -W*,*)                echo $flag              ;;
            -f*-*|-W*|-mimpure-text)                      ;;
            -shared)              echo -G                 ;;
            *)                    echo $flag              ;;
        esac
    done
}

tms470_flags(){
    for flag; do
        case $flag in
            -march=*|-mcpu=*)
                case "${flag#*=}" in
                    armv7-a|cortex-a*)      echo -mv=7a8 ;;
                    armv7-r|cortex-r*)      echo -mv=7r4 ;;
                    armv7-m|cortex-m*)      echo -mv=7m3 ;;
                    armv6*|arm11*)          echo -mv=6   ;;
                    armv5*e|arm[79]*e*|arm9[24]6*|arm96*|arm102[26])
                                            echo -mv=5e  ;;
                    armv4*|arm7*|arm9[24]*) echo -mv=4   ;;
                esac
                ;;
            -mfpu=neon)     echo --float_support=vfpv3 --neon ;;
            -mfpu=vfp)      echo --float_support=vfpv2        ;;
            -mfpu=vfpv3)    echo --float_support=vfpv3        ;;
            -mfpu=vfpv3-d16) echo --float_support=vfpv3d16    ;;
            -msoft-float)   echo --float_support=vfplib       ;;
            -O[0-3]|-mf=*)  echo $flag                        ;;
            -g)             echo -g -mn                       ;;
            -pds=*)         echo $flag                        ;;
            -D*|-I*)        echo $flag                        ;;
            --gcc|--abi=*)  echo $flag                        ;;
            -me)            echo $flag                        ;;
        esac
    done
}

probe_cc(){
    pfx=$1
    _cc=$2

    unset _type _ident _cc_c _cc_e _cc_o _flags _cflags
    unset _ld_o _ldflags _ld_lib _ld_path
    unset _depflags _DEPCMD _DEPFLAGS
    _flags_filter=echo

    if $_cc --version 2>&1 | grep -q '^GNU assembler'; then
        true # no-op to avoid reading stdin in following checks
    elif $_cc -v 2>&1 | grep -q '^gcc.*LLVM'; then
        _type=llvm_gcc
        gcc_extra_ver=$(expr "$($_cc --version | head -n1)" : '.*\((.*)\)')
        _ident="llvm-gcc $($_cc -dumpversion) $gcc_extra_ver"
        _depflags='-MMD -MF $(@:.o=.d) -MT $@'
        _cflags_speed='-O3'
        _cflags_size='-Os'
    elif $_cc -v 2>&1 | grep -qi ^gcc; then
        _type=gcc
        gcc_version=$($_cc --version | head -n1)
        gcc_basever=$($_cc -dumpversion)
        gcc_pkg_ver=$(expr "$gcc_version" : '[^ ]* \(([^)]*)\)')
        gcc_ext_ver=$(expr "$gcc_version" : ".*$gcc_pkg_ver $gcc_basever \\(.*\\)")
        _ident=$(cleanws "gcc $gcc_basever $gcc_pkg_ver $gcc_ext_ver")
        if ! $_cc -dumpversion | grep -q '^2\.'; then
            _depflags='-MMD -MF $(@:.o=.d) -MT $@'
        fi
        _cflags_speed='-O3'
        _cflags_size='-Os'
    elif $_cc --version 2>/dev/null | grep -q ^icc; then
        _type=icc
        _ident=$($_cc --version | head -n1)
        _depflags='-MMD'
        _cflags_speed='-O3'
        _cflags_size='-Os'
        _cflags_noopt='-O1'
    elif $_cc -v 2>&1 | grep -q xlc; then
        _type=xlc
        _ident=$($_cc -qversion 2>/dev/null | head -n1)
        _cflags_speed='-O5'
        _cflags_size='-O5 -qcompact'
    elif $_cc -V 2>/dev/null | grep -q Compaq; then
        _type=ccc
        _ident=$($_cc -V | head -n1 | cut -d' ' -f1-3)
        _DEPFLAGS='-M'
        _cflags_speed='-fast'
        _cflags_size='-O1'
        _flags_filter=ccc_flags
    elif $_cc --vsn 2>/dev/null | grep -q "ARM C/C++ Compiler"; then
        test -d "$sysroot" || die "No valid sysroot specified."
        _type=armcc
        _ident=$($_cc --vsn | head -n1)
        armcc_conf="$PWD/armcc.conf"
        $_cc --arm_linux_configure                 \
             --arm_linux_config_file="$armcc_conf" \
             --configure_sysroot="$sysroot"        \
             --configure_cpp_headers="$sysinclude" >>$logfile 2>&1 ||
             die "Error creating armcc configuration file."
        $_cc --vsn | grep -q RVCT && armcc_opt=rvct || armcc_opt=armcc
        _flags="--arm_linux_config_file=$armcc_conf --translate_gcc"
        as_default="${cross_prefix}gcc"
        _depflags='-MMD'
        _cflags_speed='-O3'
        _cflags_size='-Os'
    elif $_cc -version 2>/dev/null | grep -Eq 'TMS470|TI ARM'; then
        _type=tms470
        _ident=$($_cc -version | head -n1 | tr -s ' ')
        _flags='--gcc --abi=eabi -me'
        _cc_e='-ppl -fe=$@'
        _cc_o='-fe=$@'
        _depflags='-ppa -ppd=$(@:.o=.d)'
        _cflags_speed='-O3 -mf=5'
        _cflags_size='-O3 -mf=2'
        _flags_filter=tms470_flags
    elif $_cc -v 2>&1 | grep -q clang; then
        _type=clang
        _ident=$($_cc --version | head -n1)
        _depflags='-MMD -MF $(@:.o=.d) -MT $@'
        _cflags_speed='-O3'
        _cflags_size='-Os'
    elif $_cc -V 2>&1 | grep -q Sun; then
        _type=suncc
        _ident=$($_cc -V 2>&1 | head -n1 | cut -d' ' -f 2-)
        _DEPCMD='$(DEP$(1)) $(DEP$(1)FLAGS) $($(1)DEP_FLAGS) $< | sed -e "1s,^.*: ,$@: ," -e "\$$!s,\$$, \\\," -e "1!s,^.*: , ," > $(@:.o=.d)'
        _DEPFLAGS='-xM1 -xc99'
        _ldflags='-std=c99'
        _cflags_speed='-O5'
        _cflags_size='-O5 -xspace'
        _flags_filter=suncc_flags
    elif $_cc -v 2>&1 | grep -q 'PathScale\|Path64'; then
        _type=pathscale
        _ident=$($_cc -v 2>&1 | head -n1 | tr -d :)
        _depflags='-MMD -MF $(@:.o=.d) -MT $@'
        _cflags_speed='-O2'
        _cflags_size='-Os'
        _flags_filter='filter_out -Wdisabled-optimization'
    elif $_cc -v 2>&1 | grep -q Open64; then
        _type=open64
        _ident=$($_cc -v 2>&1 | head -n1 | tr -d :)
        _depflags='-MMD -MF $(@:.o=.d) -MT $@'
        _cflags_speed='-O2'
        _cflags_size='-Os'
        _flags_filter='filter_out -Wdisabled-optimization|-Wtype-limits|-fno-signed-zeros'
    elif $_cc -V 2>&1 | grep -q Portland; then
        _type=pgi
        _ident="PGI $($_cc -V 2>&1 | awk '/^pgcc/ { print $2; exit }')"
        opt_common='-alias=ansi -Mdse -Mlre -Mpre'
        _cflags_speed="-O3 -Mautoinline -Munroll=c:4 $opt_common"
        _cflags_size="-O2 -Munroll=c:1 $opt_common"
        _cflags_noopt="-O"
        _flags_filter=pgi_flags
    elif $_cc 2>&1 | grep -q Microsoft; then
        _type=msvc
        _ident=$($cc 2>&1 | head -n1)
        _DEPCMD='$(DEP$(1)) $(DEP$(1)FLAGS) $($(1)DEP_FLAGS) $< 2>&1 | awk '\''/including/ { sub(/^.*file: */, ""); gsub(/\\/, "/"); if (!match($$0, / /)) print "$@:", $$0 }'\'' > $(@:.o=.d)'
        _DEPFLAGS='$(CPPFLAGS) $(CFLAGS) -showIncludes -Zs'
        _cflags_speed="-O2"
        _cflags_size="-O1"
        if $_cc 2>&1 | grep -q Linker; then
            _ld_o='-out:$@'
        else
            _ld_o='-Fe$@'
        fi
        _cc_o='-Fo$@'
        _cc_e='-P -Fi$@'
        _flags_filter=msvc_flags
        _ld_lib='lib%.a'
        _ld_path='-libpath:'
        _flags='-nologo'
        _cflags='-D_USE_MATH_DEFINES -D_CRT_SECURE_NO_WARNINGS -Dinline=__inline -FIstdlib.h -Dstrtoll=_strtoi64'
        if [ $pfx = hostcc ]; then
            append _cflags -Dsnprintf=_snprintf
        fi
        disable stripping
    elif $_cc 2>&1 | grep -q Intel; then
        _type=icl
        _ident=$($cc 2>&1 | head -n1)
        _depflags='-QMMD -QMF$(@:.o=.d) -QMT$@'
        # Not only is O3 broken on 13.x+ but it is slower on all previous
        # versions (tested) as well.
        _cflags_speed="-O2"
        _cflags_size="-O1 -Oi" # -O1 without -Oi miscompiles stuff
        if $_cc 2>&1 | grep -q Linker; then
            _ld_o='-out:$@'
        else
            _ld_o='-Fe$@'
        fi
        _cc_o='-Fo$@'
        _cc_e='-P'
        _flags_filter=icl_flags
        _ld_lib='lib%.a'
        _ld_path='-libpath:'
        # -Qdiag-error to make icl error when seeing certain unknown arguments
        _flags='-nologo -Qdiag-error:4044,10157'
        # -Qvec- -Qsimd- to prevent miscompilation, -GS for consistency
        # with MSVC which enables it by default.
        _cflags='-D_USE_MATH_DEFINES -FIstdlib.h -Dstrtoll=_strtoi64 -Qms0 -Qvec- -Qsimd- -GS'
        if [ $pfx = hostcc ]; then
            append _cflags -Dsnprintf=_snprintf
        fi
    elif $_cc --version 2>/dev/null | grep -q ^cparser; then
        _type=cparser
        _ident=$($_cc --version | head -n1)
        _depflags='-MMD'
        _cflags_speed='-O4'
        _cflags_size='-O2'
        _flags_filter=cparser_flags
    fi

    eval ${pfx}_type=\$_type
    eval ${pfx}_ident=\$_ident
}

set_ccvars(){
    eval ${1}_C=\${_cc_c-\${${1}_C}}
    eval ${1}_E=\${_cc_e-\${${1}_E}}
    eval ${1}_O=\${_cc_o-\${${1}_O}}

    if [ -n "$_depflags" ]; then
        eval ${1}_DEPFLAGS=\$_depflags
    else
        eval ${1}DEP=\${_DEPCMD:-\$DEPCMD}
        eval ${1}DEP_FLAGS=\${_DEPFLAGS:-\$DEPFLAGS}
        eval DEP${1}FLAGS=\$_flags
    fi
}

probe_cc cc "$cc"
cflags_filter=$_flags_filter
cflags_speed=$_cflags_speed
cflags_size=$_cflags_size
cflags_noopt=$_cflags_noopt
add_cflags $_flags $_cflags
cc_ldflags=$_ldflags
set_ccvars CC

probe_cc hostcc "$host_cc"
host_cflags_filter=$_flags_filter
add_host_cflags  $_flags $_cflags
set_ccvars HOSTCC

test -n "$cc_type" && enable $cc_type ||
    warn "Unknown C compiler $cc, unable to select optimal CFLAGS"

: ${as_default:=$cc}
: ${dep_cc_default:=$cc}
: ${ld_default:=$cc}
: ${host_ld_default:=$host_cc}
set_default ar as dep_cc ld host_ld windres

probe_cc as "$as"
asflags_filter=$_flags_filter
add_asflags $_flags $_cflags
set_ccvars AS

probe_cc ld "$ld"
ldflags_filter=$_flags_filter
add_ldflags $_flags $_ldflags
test "$cc_type" != "$ld_type" && add_ldflags $cc_ldflags
LD_O=${_ld_o-$LD_O}
LD_LIB=${_ld_lib-$LD_LIB}
LD_PATH=${_ld_path-$LD_PATH}

probe_cc hostld "$host_ld"
host_ldflags_filter=$_flags_filter
add_host_ldflags $_flags $_ldflags
HOSTLD_O=${_ld_o-$HOSTLD_O}

if [ -z "$CC_DEPFLAGS" ] && [ "$dep_cc" != "$cc" ]; then
    probe_cc depcc "$dep_cc"
    CCDEP=${_DEPCMD:-$DEPCMD}
    CCDEP_FLAGS=${_DEPFLAGS:=$DEPFLAGS}
    DEPCCFLAGS=$_flags
fi

if $ar 2>&1 | grep -q Microsoft; then
    arflags="-nologo"
    ar_o='-out:$@'
elif $ar 2>&1 | grep -q 'Texas Instruments'; then
    arflags="rq"
    ar_o='$@'
elif $ar 2>&1 | grep -q 'Usage: ar.*-X.*any'; then
    arflags='-Xany -r -c'
    ar_o='$@'
else
    arflags="rc"
    ar_o='$@'
fi

add_cflags $extra_cflags
add_cxxflags $extra_cxxflags
add_asflags $extra_cflags

if test -n "$sysroot"; then
    case "$cc_type" in
        gcc|llvm_gcc|clang)
            add_cppflags --sysroot="$sysroot"
            add_ldflags --sysroot="$sysroot"
        ;;
        tms470)
            add_cppflags -I"$sysinclude"
            add_ldflags  --sysroot="$sysroot"
        ;;
    esac
fi

if test "$cpu" = host; then
    enabled cross_compile &&
        die "--cpu=host makes no sense when cross-compiling."

    case "$cc_type" in
        gcc|llvm_gcc)
            check_native(){
                $cc $1=native -v -c -o $TMPO $TMPC >$TMPE 2>&1 || return
                sed -n "/cc1.*$1=/{
                            s/.*$1=\\([^ ]*\\).*/\\1/
                            p
                            q
                        }" $TMPE
            }
            cpu=$(check_native -march || check_native -mcpu)
        ;;
    esac

    test "${cpu:-host}" = host &&
        die "--cpu=host not supported with compiler $cc"
fi

# Deal with common $arch aliases
case "$arch" in
    aarch64|arm64)
        arch="aarch64"
    ;;
    arm*|iPad*|iPhone*)
        arch="arm"
    ;;
    mips*|IP*)
        arch="mips"
    ;;
    parisc*|hppa*)
        arch="parisc"
    ;;
    "Power Macintosh"|ppc*|powerpc*)
        arch="ppc"
    ;;
    s390|s390x)
        arch="s390"
    ;;
    sh4|sh)
        arch="sh4"
    ;;
    sun4u|sparc*)
        arch="sparc"
    ;;
    tilegx|tile-gx)
        arch="tilegx"
    ;;
    i[3-6]86|i86pc|BePC|x86pc|x86_64|x86_32|amd64)
        arch="x86"
    ;;
esac

is_in $arch $ARCH_LIST || warn "unknown architecture $arch"
enable $arch

# Add processor-specific flags
if enabled aarch64; then

    case $cpu in
        armv*)
            cpuflags="-march=$cpu"
        ;;
        *)
            cpuflags="-mcpu=$cpu"
        ;;
    esac

elif enabled alpha; then

    cpuflags="-mcpu=$cpu"

elif enabled arm; then

    check_arm_arch() {
        check_cpp_condition stddef.h \
            "defined __ARM_ARCH_${1}__ || defined __TARGET_ARCH_${2:-$1}" \
            $cpuflags
    }

    probe_arm_arch() {
        if   check_arm_arch 4;        then echo armv4;
        elif check_arm_arch 4T;       then echo armv4t;
        elif check_arm_arch 5;        then echo armv5;
        elif check_arm_arch 5E;       then echo armv5e;
        elif check_arm_arch 5T;       then echo armv5t;
        elif check_arm_arch 5TE;      then echo armv5te;
        elif check_arm_arch 5TEJ;     then echo armv5te;
        elif check_arm_arch 6;        then echo armv6;
        elif check_arm_arch 6J;       then echo armv6j;
        elif check_arm_arch 6K;       then echo armv6k;
        elif check_arm_arch 6Z;       then echo armv6z;
        elif check_arm_arch 6ZK;      then echo armv6zk;
        elif check_arm_arch 6T2;      then echo armv6t2;
        elif check_arm_arch 7;        then echo armv7;
        elif check_arm_arch 7A  7_A;  then echo armv7-a;
        elif check_arm_arch 7R  7_R;  then echo armv7-r;
        elif check_arm_arch 7M  7_M;  then echo armv7-m;
        elif check_arm_arch 7EM 7E_M; then echo armv7-m;
        elif check_arm_arch 8A  8_A;  then echo armv8-a;
        fi
    }

    [ "$cpu" = generic ] && cpu=$(probe_arm_arch)

    case $cpu in
        armv*)
            cpuflags="-march=$cpu"
            subarch=$(echo $cpu | sed 's/[^a-z0-9]//g')
        ;;
        *)
            cpuflags="-mcpu=$cpu"
            case $cpu in
                cortex-a*)                               subarch=armv7a  ;;
                cortex-r*)                               subarch=armv7r  ;;
                cortex-m*)                 enable thumb; subarch=armv7m  ;;
                arm11*)                                  subarch=armv6   ;;
                arm[79]*e*|arm9[24]6*|arm96*|arm102[26]) subarch=armv5te ;;
                armv4*|arm7*|arm9[24]*)                  subarch=armv4   ;;
                *)                             subarch=$(probe_arm_arch) ;;
            esac
        ;;
    esac

    case "$subarch" in
        armv5t*)    enable fast_clz                ;;
        armv[6-8]*) enable fast_clz fast_unaligned ;;
    esac

elif enabled avr32; then

    case $cpu in
        ap7[02]0[0-2])
            subarch="avr32_ap"
            cpuflags="-mpart=$cpu"
        ;;
        ap)
            subarch="avr32_ap"
            cpuflags="-march=$cpu"
        ;;
        uc3[ab]*)
            subarch="avr32_uc"
            cpuflags="-mcpu=$cpu"
        ;;
        uc)
            subarch="avr32_uc"
            cpuflags="-march=$cpu"
        ;;
    esac

elif enabled bfin; then

    cpuflags="-mcpu=$cpu"

elif enabled mips; then

    cpuflags="-march=$cpu"

    case $cpu in
        24kc)
            disable mipsfpu
            disable mipsdspr1
            disable mipsdspr2
        ;;
        24kf*)
            disable mipsdspr1
            disable mipsdspr2
        ;;
        24kec|34kc|1004kc)
            disable mipsfpu
            disable mipsdspr2
        ;;
        24kef*|34kf*|1004kf*)
            disable mipsdspr2
        ;;
        74kc)
            disable mipsfpu
        ;;
    esac

elif enabled ppc; then

    case $(tolower $cpu) in
        601|ppc601|powerpc601)
            cpuflags="-mcpu=601"
            disable altivec
        ;;
        603*|ppc603*|powerpc603*)
            cpuflags="-mcpu=603"
            disable altivec
        ;;
        604*|ppc604*|powerpc604*)
            cpuflags="-mcpu=604"
            disable altivec
        ;;
        g3|75*|ppc75*|powerpc75*)
            cpuflags="-mcpu=750"
            disable altivec
        ;;
        g4|745*|ppc745*|powerpc745*)
            cpuflags="-mcpu=7450"
        ;;
        74*|ppc74*|powerpc74*)
            cpuflags="-mcpu=7400"
        ;;
        g5|970|ppc970|powerpc970)
            cpuflags="-mcpu=970"
        ;;
        power[3-7]*)
            cpuflags="-mcpu=$cpu"
        ;;
        cell)
            cpuflags="-mcpu=cell"
            enable ldbrx
        ;;
        e500mc)
            cpuflags="-mcpu=e500mc"
            disable altivec
        ;;
        e500v2)
            cpuflags="-mcpu=8548 -mhard-float -mfloat-gprs=double"
            disable altivec
        ;;
        e500)
            cpuflags="-mcpu=8540 -mhard-float"
            disable altivec
        ;;
    esac

elif enabled sparc; then

    case $cpu in
        cypress|f93[04]|tsc701|sparcl*|supersparc|hypersparc|niagara|v[789])
            cpuflags="-mcpu=$cpu"
            disable vis
        ;;
        ultrasparc*|niagara[234])
            cpuflags="-mcpu=$cpu"
        ;;
    esac

elif enabled x86; then

    case $cpu in
        i[345]86|pentium)
            cpuflags="-march=$cpu"
            disable mmx
        ;;
        # targets that do NOT support nopl and conditional mov (cmov)
        pentium-mmx|k6|k6-[23]|winchip-c6|winchip2|c3)
            cpuflags="-march=$cpu"
            disable i686
        ;;
        # targets that do support nopl and conditional mov (cmov)
        i686|pentiumpro|pentium[23]|pentium-m|athlon|athlon-tbird|athlon-4|athlon-[mx]p|athlon64*|k8*|opteron*|athlon-fx|core2|corei7*|amdfam10|barcelona|atom|bdver*)
            cpuflags="-march=$cpu"
            enable i686
            enable fast_cmov
        ;;
        # targets that do support conditional mov but on which it's slow
        pentium4|pentium4m|prescott|nocona)
            cpuflags="-march=$cpu"
            enable i686
            disable fast_cmov
        ;;
    esac

fi

if [ "$cpu" != generic ]; then
    add_cflags  $cpuflags
    add_asflags $cpuflags
fi

# compiler sanity check
check_exec <<EOF
int main(void){ return 0; }
EOF
if test "$?" != 0; then
    echo "$cc is unable to create an executable file."
    if test -z "$cross_prefix" && ! enabled cross_compile ; then
        echo "If $cc is a cross-compiler, use the --enable-cross-compile option."
        echo "Only do this if you know what cross compiling means."
    fi
    die "C compiler test failed."
fi

add_cppflags -D_ISOC99_SOURCE
add_cxxflags -D__STDC_CONSTANT_MACROS
check_cflags -std=c99
check_cc -D_FILE_OFFSET_BITS=64 <<EOF && add_cppflags -D_FILE_OFFSET_BITS=64
#include <stdlib.h>
EOF
check_cc -D_LARGEFILE_SOURCE <<EOF && add_cppflags -D_LARGEFILE_SOURCE
#include <stdlib.h>
EOF

add_host_cppflags -D_ISOC99_SOURCE
check_host_cflags -std=c99
check_host_cflags -Wall
check_host_cflags -O3

check_64bit(){
    arch32=$1
    arch64=$2
    expr=$3
    check_code cc "" "int test[2*($expr) - 1]" &&
        subarch=$arch64 || subarch=$arch32
}

case "$arch" in
    aarch64|alpha|ia64)
        spic=$shared
    ;;
    mips)
        check_64bit mips mips64 '_MIPS_SIM > 1'
        spic=$shared
    ;;
    parisc)
        check_64bit parisc parisc64 'sizeof(void *) > 4'
        spic=$shared
    ;;
    ppc)
        check_64bit ppc ppc64 'sizeof(void *) > 4'
        spic=$shared
    ;;
    s390)
        check_64bit s390 s390x 'sizeof(void *) > 4'
        spic=$shared
    ;;
    sparc)
        check_64bit sparc sparc64 'sizeof(void *) > 4'
        spic=$shared
    ;;
    x86)
        check_64bit x86_32 x86_64 'sizeof(void *) > 4'
        if test "$subarch" = "x86_64"; then
            spic=$shared
        fi
    ;;
    ppc)
        check_cc <<EOF && subarch="ppc64"
        int test[(int)sizeof(char*) - 7];
EOF
    ;;
esac

enable $subarch
enabled spic && enable_weak pic

# OS specific
case $target_os in
    aix)
        SHFLAGS=-shared
        add_cppflags '-I\$(SRC_PATH)/compat/aix'
        enabled shared && add_ldflags -Wl,-brtl
        ;;
    haiku)
        prefix_default="/boot/common"
        network_extralibs="-lnetwork"
        host_libs=
        ;;
    sunos)
        SHFLAGS='-shared -Wl,-h,$$(@F)'
        enabled x86 && SHFLAGS="-mimpure-text $SHFLAGS"
        network_extralibs="-lsocket -lnsl"
        # When using suncc to build, the Solaris linker will mark
        # an executable with each instruction set encountered by
        # the Solaris assembler.  As our libraries contain their own
        # guards for processor-specific code, instead suppress
        # generation of the HWCAPS ELF section on Solaris x86 only.
        enabled_all suncc x86 &&
            echo "hwcap_1 = OVERRIDE;" > mapfile &&
            add_ldflags -Wl,-M,mapfile
        nm_default='nm -P -g'
        ;;
    netbsd)
        disable symver
        oss_indev_extralibs="-lossaudio"
        oss_outdev_extralibs="-lossaudio"
        enabled gcc || check_ldflags -Wl,-zmuldefs
        ;;
    openbsd|bitrig)
        disable symver
        SHFLAGS='-shared'
        SLIB_INSTALL_NAME='$(SLIBNAME).$(LIBMAJOR).$(LIBMINOR)'
        SLIB_INSTALL_LINKS=
        oss_indev_extralibs="-lossaudio"
        oss_outdev_extralibs="-lossaudio"
        ;;
    dragonfly)
        disable symver
        ;;
    freebsd)
        ;;
    bsd/os)
        add_extralibs -lpoll -lgnugetopt
        strip="strip -d"
        ;;
    darwin)
        gas="gas-preprocessor.pl $cc"
        enabled ppc && add_asflags -force_cpusubtype_ALL
        SHFLAGS='-dynamiclib -Wl,-single_module -Wl,-install_name,$(SHLIBDIR)/$(SLIBNAME_WITH_MAJOR),-current_version,$(LIBVERSION),-compatibility_version,$(LIBMAJOR)'
        enabled x86_32 && append SHFLAGS -Wl,-read_only_relocs,suppress
        strip="${strip} -x"
        add_ldflags -Wl,-dynamic,-search_paths_first
        SLIBSUF=".dylib"
        SLIBNAME_WITH_VERSION='$(SLIBPREF)$(FULLNAME).$(LIBVERSION)$(SLIBSUF)'
        SLIBNAME_WITH_MAJOR='$(SLIBPREF)$(FULLNAME).$(LIBMAJOR)$(SLIBSUF)'
        objformat="macho"
        enabled x86_64 && objformat="macho64"
        enabled_any pic shared ||
            { check_cflags -mdynamic-no-pic && add_asflags -mdynamic-no-pic; }
        ;;
    mingw32*)
        if test $target_os = "mingw32ce"; then
            disable network
        else
            target_os=mingw32
        fi
        LIBTARGET=i386
        if enabled x86_64; then
            LIBTARGET="i386:x86-64"
        elif enabled arm; then
            LIBTARGET=arm-wince
        fi
        enabled shared && ! enabled small && check_cmd $windres --version && enable gnu_windres
        check_ldflags -Wl,--nxcompat
        check_ldflags -Wl,--dynamicbase
        shlibdir_default="$bindir_default"
        SLIBPREF=""
        SLIBSUF=".dll"
        SLIBNAME_WITH_VERSION='$(SLIBPREF)$(FULLNAME)-$(LIBVERSION)$(SLIBSUF)'
        SLIBNAME_WITH_MAJOR='$(SLIBPREF)$(FULLNAME)-$(LIBMAJOR)$(SLIBSUF)'
        dlltool="${cross_prefix}dlltool"
        if check_cmd lib.exe -list; then
            SLIB_EXTRA_CMD=-'sed -e "s/ @[^ ]*//" $$(@:$(SLIBSUF)=.orig.def) > $$(@:$(SLIBSUF)=.def); lib.exe /machine:$(LIBTARGET) /def:$$(@:$(SLIBSUF)=.def) /out:$(SUBDIR)$(SLIBNAME:$(SLIBSUF)=.lib)'
            if enabled x86_64; then
                LIBTARGET=x64
            fi
        elif check_cmd $dlltool --version; then
            SLIB_EXTRA_CMD=-'sed -e "s/ @[^ ]*//" $$(@:$(SLIBSUF)=.orig.def) > $$(@:$(SLIBSUF)=.def); $(DLLTOOL) -m $(LIBTARGET) -d $$(@:$(SLIBSUF)=.def) -l $(SUBDIR)$(SLIBNAME:$(SLIBSUF)=.lib) -D $(SLIBNAME_WITH_MAJOR)'
        fi
        SLIB_INSTALL_NAME='$(SLIBNAME_WITH_MAJOR)'
        SLIB_INSTALL_LINKS=
        SLIB_INSTALL_EXTRA_SHLIB='$(SLIBNAME:$(SLIBSUF)=.lib)'
        SLIB_INSTALL_EXTRA_LIB='lib$(SLIBNAME:$(SLIBSUF)=.dll.a) $(SLIBNAME_WITH_MAJOR:$(SLIBSUF)=.def)'
        SHFLAGS='-shared -Wl,--output-def,$$(@:$(SLIBSUF)=.orig.def) -Wl,--out-implib,$(SUBDIR)lib$(SLIBNAME:$(SLIBSUF)=.dll.a) -Wl,--enable-runtime-pseudo-reloc -Wl,--enable-auto-image-base'
        objformat="win32"
        ranlib=:
        enable dos_paths
        ;;
    win32|win64)
        disable symver
        if enabled shared; then
            # Link to the import library instead of the normal static library
            # for shared libs.
            LD_LIB='%.lib'
            # Cannot build both shared and static libs with MSVC or icl.
            disable static
        fi
        shlibdir_default="$bindir_default"
        SLIBPREF=""
        SLIBSUF=".dll"
        SLIBNAME_WITH_VERSION='$(SLIBPREF)$(FULLNAME)-$(LIBVERSION)$(SLIBSUF)'
        SLIBNAME_WITH_MAJOR='$(SLIBPREF)$(FULLNAME)-$(LIBMAJOR)$(SLIBSUF)'
        SLIB_CREATE_DEF_CMD='$(SRC_PATH)/compat/windows/makedef $(SUBDIR)lib$(NAME).ver $(OBJS) > $$(@:$(SLIBSUF)=.def)'
        SLIB_INSTALL_NAME='$(SLIBNAME_WITH_MAJOR)'
        SLIB_INSTALL_LINKS=
        SLIB_INSTALL_EXTRA_SHLIB='$(SLIBNAME:$(SLIBSUF)=.lib)'
        SLIB_INSTALL_EXTRA_LIB='$(SLIBNAME_WITH_MAJOR:$(SLIBSUF)=.def)'
        SHFLAGS='-dll -def:$$(@:$(SLIBSUF)=.def) -implib:$(SUBDIR)$(SLIBNAME:$(SLIBSUF)=.lib)'
        objformat="win32"
        ranlib=:
        enable dos_paths
        ;;
    cygwin*)
        target_os=cygwin
        shlibdir_default="$bindir_default"
        SLIBPREF="cyg"
        SLIBSUF=".dll"
        SLIBNAME_WITH_VERSION='$(SLIBPREF)$(FULLNAME)-$(LIBVERSION)$(SLIBSUF)'
        SLIBNAME_WITH_MAJOR='$(SLIBPREF)$(FULLNAME)-$(LIBMAJOR)$(SLIBSUF)'
        SLIB_INSTALL_NAME='$(SLIBNAME_WITH_MAJOR)'
        SLIB_INSTALL_LINKS=
        SLIB_INSTALL_EXTRA_LIB='lib$(FULLNAME).dll.a'
        SHFLAGS='-shared -Wl,--out-implib,$(SUBDIR)lib$(FULLNAME).dll.a'
        objformat="win32"
        enable dos_paths
        enabled shared && ! enabled small && check_cmd $windres --version && enable gnu_windres
        ;;
    *-dos|freedos|opendos)
        network_extralibs="-lsocket"
        objformat="coff"
        enable dos_paths
        add_cppflags -U__STRICT_ANSI__
        ;;
    linux)
        enable dv1394
        ;;
    irix*)
        target_os=irix
        ranlib="echo ignoring ranlib"
        ;;
    os/2*)
        strip="lxlite -CS"
        ln_s="cp -f"
        objformat="aout"
        add_cppflags -D_GNU_SOURCE
        add_ldflags -Zomf -Zbin-files -Zargs-wild -Zmap
        SHFLAGS='$(SUBDIR)$(NAME).def -Zdll -Zomf'
        LIBSUF="_s.a"
        SLIBPREF=""
        SLIBSUF=".dll"
        SLIBNAME_WITH_VERSION='$(SLIBPREF)$(NAME)-$(LIBVERSION)$(SLIBSUF)'
        SLIBNAME_WITH_MAJOR='$(SLIBPREF)$(shell echo $(NAME) | cut -c1-6)$(LIBMAJOR)$(SLIBSUF)'
        SLIB_CREATE_DEF_CMD='echo LIBRARY $(SLIBNAME_WITH_MAJOR) INITINSTANCE TERMINSTANCE > $(SUBDIR)$(NAME).def; \
            echo PROTMODE >> $(SUBDIR)$(NAME).def; \
            echo CODE PRELOAD MOVEABLE DISCARDABLE >> $(SUBDIR)$(NAME).def; \
            echo DATA PRELOAD MOVEABLE MULTIPLE NONSHARED >> $(SUBDIR)$(NAME).def; \
            echo EXPORTS >> $(SUBDIR)$(NAME).def; \
            emxexp -o $(OBJS) >> $(SUBDIR)$(NAME).def'
        SLIB_EXTRA_CMD='emximp -o $(SUBDIR)$(LIBPREF)$(NAME)_dll.a $(SUBDIR)$(NAME).def; \
            emximp -o $(SUBDIR)$(LIBPREF)$(NAME)_dll.lib $(SUBDIR)$(NAME).def;'
        SLIB_INSTALL_EXTRA_LIB='$(LIBPREF)$(NAME)_dll.a $(LIBPREF)$(NAME)_dll.lib'
        enable dos_paths
        enable_weak os2threads
        ;;
    gnu/kfreebsd)
        add_cppflags -D_BSD_SOURCE
        ;;
    gnu)
        ;;
    qnx)
        add_cppflags -D_QNX_SOURCE
        network_extralibs="-lsocket"
        ;;
    symbian)
        SLIBSUF=".dll"
        enable dos_paths
        add_cflags --include=$sysinclude/gcce/gcce.h -fvisibility=default
        add_cppflags -D__GCCE__ -D__SYMBIAN32__ -DSYMBIAN_OE_POSIX_SIGNALS
        add_ldflags -Wl,--target1-abs,--no-undefined \
                    -Wl,-Ttext,0x80000,-Tdata,0x1000000 -shared \
                    -Wl,--entry=_E32Startup -Wl,-u,_E32Startup
        add_extralibs -l:eexe.lib -l:usrt2_2.lib -l:dfpaeabi.dso \
                      -l:drtaeabi.dso -l:scppnwdl.dso -lsupc++ -lgcc \
                      -l:libc.dso -l:libm.dso -l:euser.dso -l:libcrt0.lib
        ;;
    osf1)
        add_cppflags -D_OSF_SOURCE -D_POSIX_PII -D_REENTRANT
        ;;
    minix)
        ;;
    plan9)
        add_cppflags -D_C99_SNPRINTF_EXTENSION  \
                     -D_REENTRANT_SOURCE        \
                     -D_RESEARCH_SOURCE         \
                     -DFD_SETSIZE=96            \
                     -DHAVE_SOCK_OPTS
        add_compat strtod.o strtod=avpriv_strtod
        network_extralibs='-lbsd'
        exeobjs=compat/plan9/main.o
        disable ffserver
        cp_f='cp'
        ;;
    none)
        ;;
    *)
        die "Unknown OS '$target_os'."
        ;;
esac

# determine libc flavour

probe_libc(){
    pfx=$1
    pfx_no_=${pfx%_}
    # uclibc defines __GLIBC__, so it needs to be checked before glibc.
    if check_${pfx}cpp_condition features.h "defined __UCLIBC__"; then
        eval ${pfx}libc_type=uclibc
        add_${pfx}cppflags -D_POSIX_C_SOURCE=200112 -D_XOPEN_SOURCE=600
    elif check_${pfx}cpp_condition features.h "defined __GLIBC__"; then
        eval ${pfx}libc_type=glibc
        add_${pfx}cppflags -D_POSIX_C_SOURCE=200112 -D_XOPEN_SOURCE=600
    # MinGW headers can be installed on Cygwin, so check for newlib first.
    elif check_${pfx}cpp_condition newlib.h "defined _NEWLIB_VERSION"; then
        eval ${pfx}libc_type=newlib
        add_${pfx}cppflags -U__STRICT_ANSI__
    # MinGW64 is backwards compatible with MinGW32, so check for it first.
    elif check_${pfx}cpp_condition _mingw.h "defined __MINGW64_VERSION_MAJOR"; then
        eval ${pfx}libc_type=mingw64
        if check_${pfx}cpp_condition _mingw.h "__MINGW64_VERSION_MAJOR < 3"; then
            add_compat msvcrt/snprintf.o
            add_cflags "-include $source_path/compat/msvcrt/snprintf.h"
        fi
        add_${pfx}cppflags -U__STRICT_ANSI__ -D__USE_MINGW_ANSI_STDIO=1
        eval test \$${pfx_no_}cc_type = "gcc" &&
            add_${pfx}cppflags -D__printf__=__gnu_printf__
    elif check_${pfx}cpp_condition _mingw.h "defined __MINGW_VERSION"  ||
         check_${pfx}cpp_condition _mingw.h "defined __MINGW32_VERSION"; then
        eval ${pfx}libc_type=mingw32
        check_${pfx}cpp_condition _mingw.h "__MINGW32_MAJOR_VERSION > 3 || \
            (__MINGW32_MAJOR_VERSION == 3 && __MINGW32_MINOR_VERSION >= 15)" ||
            die "ERROR: MinGW32 runtime version must be >= 3.15."
        add_${pfx}cppflags -U__STRICT_ANSI__ -D__USE_MINGW_ANSI_STDIO=1
        eval test \$${pfx_no_}cc_type = "gcc" &&
            add_${pfx}cppflags -D__printf__=__gnu_printf__
    elif check_${pfx}cpp_condition crtversion.h "defined _VC_CRT_MAJOR_VERSION"; then
        eval ${pfx}libc_type=msvcrt
        # The MSVC 2010 headers (Win 7.0 SDK) set _WIN32_WINNT to
        # 0x601 by default unless something else is set by the user.
        # This can easily lead to us detecting functions only present
        # in such new versions and producing binaries requiring windows 7.0.
        # Therefore explicitly set the default to XP unless the user has
        # set something else on the command line.
        check_${pfx}cpp_condition stdlib.h "defined(_WIN32_WINNT)" ||
            add_${pfx}cppflags -D_WIN32_WINNT=0x0502
    elif check_${pfx}cpp_condition stddef.h "defined __KLIBC__"; then
        eval ${pfx}libc_type=klibc
    elif check_${pfx}cpp_condition sys/cdefs.h "defined __BIONIC__"; then
        eval ${pfx}libc_type=bionic
    elif check_${pfx}cpp_condition sys/brand.h "defined LABELED_BRAND_NAME"; then
        eval ${pfx}libc_type=solaris
        add_${pfx}cppflags -D__EXTENSIONS__ -D_XOPEN_SOURCE=600
    fi
}

probe_libc
test -n "$libc_type" && enable libc_$libc_type
probe_libc host_
test -n "$host_libc_type" && enable host_libc_$host_libc_type

case $libc_type in
    bionic)
        add_compat strtod.o strtod=avpriv_strtod
        ;;
    msvcrt)
        add_compat strtod.o strtod=avpriv_strtod
        add_compat msvcrt/snprintf.o snprintf=avpriv_snprintf   \
                                     _snprintf=avpriv_snprintf  \
                                     vsnprintf=avpriv_vsnprintf
        ;;
esac

# hacks for compiler/libc/os combinations

if enabled_all tms470 libc_glibc; then
    CPPFLAGS="-I${source_path}/compat/tms470 ${CPPFLAGS}"
    add_cppflags -D__USER_LABEL_PREFIX__=
    add_cppflags -D__builtin_memset=memset
    add_cppflags -D__gnuc_va_list=va_list -D_VA_LIST_DEFINED
    add_cflags   -pds=48    # incompatible redefinition of macro
fi

if enabled_all ccc libc_glibc; then
    add_ldflags -Wl,-z,now  # calls to libots crash without this
fi

check_compile_assert flt_lim "float.h limits.h" "DBL_MAX == (double)DBL_MAX" ||
    add_cppflags '-I\$(SRC_PATH)/compat/float'

esc(){
    echo "$*" | sed 's/%/%25/g;s/:/%3a/g'
}

echo "config:$arch:$subarch:$cpu:$target_os:$(esc $cc_ident):$(esc $FFMPEG_CONFIGURATION)" >config.fate

check_cpp_condition stdlib.h "defined(__PIC__) || defined(__pic__) || defined(PIC)" && enable_weak pic

set_default $PATHS_LIST
set_default nm

# we need to build at least one lib type
if ! enabled_any static shared; then
    cat <<EOF
At least one library type must be built.
Specify --enable-static to build the static libraries or --enable-shared to
build the shared libraries as well. To only build the shared libraries specify
--disable-static in addition to --enable-shared.
EOF
    exit 1;
fi

# backward compatibility layer for incompatible_libav/fork_abi
enabled incompatible_fork_abi  && enable incompatible_libav_abi
enabled incompatible_libav_abi && enable incompatible_fork_abi

die_license_disabled() {
    enabled $1 || { enabled $2 && die "$2 is $1 and --enable-$1 is not specified."; }
}

die_license_disabled_gpl() {
    enabled $1 || { enabled $2 && die "$2 is incompatible with the gpl and --enable-$1 is not specified."; }
}

die_license_disabled gpl frei0r
die_license_disabled gpl libcdio
die_license_disabled gpl libutvideo
die_license_disabled gpl libvidstab
die_license_disabled gpl libx264
die_license_disabled gpl libx265
die_license_disabled gpl libxavs
die_license_disabled gpl libxvid
die_license_disabled gpl libzvbi
die_license_disabled gpl x11grab

die_license_disabled nonfree libaacplus
die_license_disabled nonfree libfaac
enabled gpl && die_license_disabled_gpl nonfree libfdk_aac
enabled gpl && die_license_disabled_gpl nonfree openssl

die_license_disabled version3 libopencore_amrnb
die_license_disabled version3 libopencore_amrwb
die_license_disabled version3 libvo_aacenc
die_license_disabled version3 libvo_amrwbenc

enabled version3 && { enabled gpl && enable gplv3 || enable lgplv3; }

disabled optimizations || check_cflags -fomit-frame-pointer

enable_weak_pic() {
    disabled pic && return
    enable pic
    add_cppflags -DPIC
    case "$target_os" in
    mingw*|cygwin*)
        ;;
    *)
        add_cflags -fPIC
        ;;
    esac
    add_asflags  -fPIC
}

enabled pic && enable_weak_pic

check_cc <<EOF || die "Symbol mangling check failed."
int ff_extern;
EOF
sym=$($nm $TMPO | awk '/ff_extern/{ print substr($0, match($0, /[^ \t]*ff_extern/)) }')
extern_prefix=${sym%%ff_extern*}

check_cc <<EOF && enable_weak inline_asm
void foo(void) { __asm__ volatile ("" ::); }
EOF

_restrict=
for restrict_keyword in restrict __restrict__ __restrict; do
    check_cc <<EOF && _restrict=$restrict_keyword && break
void foo(char * $restrict_keyword p);
EOF
done

check_cc <<EOF && enable pragma_deprecated
void foo(void) { _Pragma("GCC diagnostic ignored \"-Wdeprecated-declarations\"") }
EOF

check_cc <<EOF && enable attribute_packed
struct { int x; } __attribute__((packed)) x;
EOF

check_cc <<EOF && enable attribute_may_alias
union { int x; } __attribute__((may_alias)) x;
EOF

check_cc <<EOF || die "endian test failed"
unsigned int endian = 'B' << 24 | 'I' << 16 | 'G' << 8 | 'E';
EOF
od -t x1 $TMPO | grep -q '42 *49 *47 *45' && enable bigendian

check_inline_asm inline_asm_labels '"1:\n"'

if enabled aarch64; then
    # internal assembler in clang 3.3 does not support this instruction
    enabled neon && check_insn neon 'ext   v0.8B, v0.8B, v1.8B, #1'
    enabled vfp  && check_insn vfp  'fmadd d0,    d0,    d1,    d2'

    map 'enabled_any ${v}_external ${v}_inline || disable $v' $ARCH_EXT_LIST_ARM

elif enabled alpha; then

    check_cflags -mieee

elif enabled arm; then

    check_cpp_condition stddef.h "defined __thumb__" && check_cc <<EOF && enable_weak thumb
float func(float a, float b){ return a+b; }
EOF

    enabled thumb && check_cflags -mthumb || check_cflags -marm
    nogas=die

    if     check_cpp_condition stddef.h "defined __ARM_PCS_VFP"; then
        enable vfp_args
    elif ! check_cpp_condition stddef.h "defined __ARM_PCS || defined __SOFTFP__"; then
        case "${cross_prefix:-$cc}" in
            *hardfloat*)         enable vfp_args;   fpabi=vfp ;;
            *) check_ld "cc" <<EOF && enable vfp_args && fpabi=vfp || fpabi=soft ;;
__asm__ (".eabi_attribute 28, 1");
int main(void) { return 0; }
EOF
        esac
        warn "Compiler does not indicate floating-point ABI, guessing $fpabi."
    fi

    enabled armv5te && check_insn armv5te 'qadd r0, r0, r0'
    enabled armv6   && check_insn armv6   'sadd16 r0, r0, r0'
    enabled armv6t2 && check_insn armv6t2 'movt r0, #0'
    enabled neon    && check_insn neon    'vadd.i16 q0, q0, q0'
    enabled vfp     && check_insn vfp     'fadds s0, s0, s0'
    enabled vfpv3   && check_insn vfpv3   'vmov.f32 s0, #1.0'

    [ $target_os = linux ] ||
        map 'enabled_any ${v}_external ${v}_inline || disable $v' \
            $ARCH_EXT_LIST_ARM

    check_inline_asm asm_mod_q '"add r0, %Q0, %R0" :: "r"((long long)0)'

    [ $target_os != win32 ] && enabled_all armv6t2 shared !pic && enable_weak_pic

elif enabled mips; then

    check_inline_asm loongson '"dmult.g $1, $2, $3"'
    enabled mips32r2  && add_cflags "-mips32r2" && add_asflags "-mips32r2" &&
     check_inline_asm mips32r2  '"rotr $t0, $t1, 1"'
    enabled mipsdspr1 && add_cflags "-mdsp" && add_asflags "-mdsp" &&
     check_inline_asm mipsdspr1 '"addu.qb $t0, $t1, $t2"'
    enabled mipsdspr2 && add_cflags "-mdspr2" && add_asflags "-mdspr2" &&
     check_inline_asm mipsdspr2 '"absq_s.qb $t0, $t1"'
    enabled mipsfpu   && add_cflags "-mhard-float" && add_asflags "-mhard-float" &&
     check_inline_asm mipsfpu   '"madd.d $f0, $f2, $f4, $f6"'

elif enabled parisc; then

    if enabled gcc; then
        case $($cc -dumpversion) in
            4.[3-8].*) check_cflags -fno-optimize-sibling-calls ;;
        esac
    fi

elif enabled ppc; then

    enable local_aligned_8 local_aligned_16

    [ $cpu != e500 -a $cpu != e500v2 ] &&
     check_inline_asm dcbzl    '"dcbzl 0, %0" :: "r"(0)'
    check_inline_asm ibm_asm   '"add 0, 0, 0"'
    check_inline_asm ppc4xx    '"maclhw r10, r11, r12"'
    check_inline_asm xform_asm '"lwzx %1, %y0" :: "Z"(*(int*)0), "r"(0)'

    # AltiVec flags: The FSF version of GCC differs from the Apple version
    if enabled altivec; then
        if ! enabled_any pic ppc64; then
            nogas=warn
        fi
        check_cflags -maltivec -mabi=altivec &&
        { check_header altivec.h && inc_altivec_h="#include <altivec.h>" ; } ||
        check_cflags -faltivec

        # check if our compiler supports Motorola AltiVec C API
        check_cc <<EOF || disable altivec
$inc_altivec_h
int main(void) {
    vector signed int v1 = (vector signed int) { 0 };
    vector signed int v2 = (vector signed int) { 1 };
    v1 = vec_add(v1, v2);
    return 0;
}
EOF

        enabled altivec || warn "Altivec disabled, possibly missing --cpu flag"
    fi

elif enabled sparc; then

    enabled vis && check_inline_asm vis '"pdist %f0, %f0, %f0"'

elif enabled x86; then

    check_builtin rdtsc    intrin.h   "__rdtsc()"
    check_builtin mm_empty mmintrin.h "_mm_empty()"

    enable local_aligned_8 local_aligned_16

    # check whether EBP is available on x86
    # As 'i' is stored on the stack, this program will crash
    # if the base pointer is used to access it because the
    # base pointer is cleared in the inline assembly code.
    check_exec_crash <<EOF && enable ebp_available
volatile int i=0;
__asm__ volatile ("xorl %%ebp, %%ebp" ::: "%ebp");
return i;
EOF

    # check whether EBX is available on x86
    check_inline_asm ebx_available '""::"b"(0)' &&
        check_inline_asm ebx_available '"":::"%ebx"'

    # check whether xmm clobbers are supported
    check_inline_asm xmm_clobbers '"":::"%xmm0"'

    # check whether binutils is new enough to compile SSSE3/MMXEXT
    enabled ssse3  && check_inline_asm ssse3_inline  '"pabsw %xmm0, %xmm0"'
    enabled mmxext && check_inline_asm mmxext_inline '"pmaxub %mm0, %mm1"'

    if ! disabled_any asm mmx yasm; then
        if check_cmd $yasmexe --version; then
            enabled x86_64 && yasm_extra="-m amd64"
            yasm_debug="-g dwarf2"
        elif check_cmd nasm -v; then
            yasmexe=nasm
            yasm_debug="-g -F dwarf"
            enabled x86_64 && test "$objformat" = elf && objformat=elf64
        fi

        YASMFLAGS="-f $objformat $yasm_extra"
        enabled pic               && append YASMFLAGS "-DPIC"
        test -n "$extern_prefix"  && append YASMFLAGS "-DPREFIX"
        case "$objformat" in
            elf*) enabled debug && append YASMFLAGS $yasm_debug ;;
        esac

        check_yasm "movbe ecx, [5]" && enable yasm ||
            die "yasm/nasm not found or too old. Use --disable-yasm for a crippled build."
        check_yasm "vextractf128 xmm0, ymm0, 0"      || disable avx_external avresample
        check_yasm "vpmacsdd xmm0, xmm1, xmm2, xmm3" || disable xop_external
        check_yasm "vfmadd132ps ymm0, ymm1, ymm2"    || disable fma3_external
        check_yasm "vfmaddps ymm0, ymm1, ymm2, ymm3" || disable fma4_external
        check_yasm "CPU amdnop" || disable cpunop
    fi

    case "$cpu" in
        athlon*|opteron*|k8*|pentium|pentium-mmx|prescott|nocona|atom|geode)
            disable fast_clz
        ;;
    esac

fi

if enabled asm; then
    as=${gas:=$as}
    check_as <<EOF && enable gnu_as || \
        $nogas "GNU assembler not found, install gas-preprocessor"
.macro m n
\n: .int 0
.endm
m x
EOF
fi

check_ldflags -Wl,--as-needed

if check_func dlopen; then
    ldl=
elif check_func dlopen -ldl; then
    ldl=-ldl
fi

if ! disabled network; then
    check_type "sys/types.h sys/socket.h" socklen_t
    check_type netdb.h "struct addrinfo"
    check_type netinet/in.h "struct group_source_req" -D_BSD_SOURCE
    check_type netinet/in.h "struct ip_mreq_source" -D_BSD_SOURCE
    check_type netinet/in.h "struct ipv6_mreq" -D_DARWIN_C_SOURCE
    check_type netinet/in.h "struct sockaddr_in6"
    check_type poll.h "struct pollfd"
    check_type "sys/types.h sys/socket.h" "struct sockaddr_storage"
    check_struct "sys/types.h sys/socket.h" "struct sockaddr" sa_len
    check_type netinet/sctp.h "struct sctp_event_subscribe"
    check_func getaddrinfo $network_extralibs
    check_func getservbyport $network_extralibs
    check_func inet_aton $network_extralibs
    # Prefer arpa/inet.h over winsock2
    if check_header arpa/inet.h ; then
        check_func closesocket
    elif check_header winsock2.h ; then
        check_func_headers winsock2.h closesocket -lws2 &&
            network_extralibs="-lws2" ||
        { check_func_headers winsock2.h closesocket -lws2_32 &&
            network_extralibs="-lws2_32"; } || disable winsock2_h network
        check_func_headers ws2tcpip.h getaddrinfo $network_extralibs
        check_type ws2tcpip.h socklen_t
        check_type ws2tcpip.h "struct addrinfo"
        check_type ws2tcpip.h "struct group_source_req"
        check_type ws2tcpip.h "struct ip_mreq_source"
        check_type ws2tcpip.h "struct ipv6_mreq"
        check_type winsock2.h "struct pollfd"
        check_type ws2tcpip.h "struct sockaddr_in6"
        check_type ws2tcpip.h "struct sockaddr_storage"
        check_struct winsock2.h "struct sockaddr" sa_len
    else
        disable network
    fi
fi

# Solaris has nanosleep in -lrt, OpenSolaris no longer needs that
check_func nanosleep || { check_func nanosleep -lrt && add_extralibs -lrt; }

check_func  access
check_func  clock_gettime || { check_func clock_gettime -lrt && add_extralibs -lrt; }
check_func  fcntl
check_func  fork
check_func_headers stdlib.h getenv
check_func  gethrtime
check_func  getopt
check_func  getrusage
check_struct "sys/time.h sys/resource.h" "struct rusage" ru_maxrss
check_func  gettimeofday
check_func  isatty
check_func  localtime_r
check_func  mach_absolute_time
check_func  ${malloc_prefix}memalign            && enable memalign
check_func  mkstemp
check_func  mmap
check_func  mprotect
check_func  ${malloc_prefix}posix_memalign      && enable posix_memalign
check_func_headers malloc.h _aligned_malloc     && enable aligned_malloc
check_func  setrlimit
check_struct "sys/stat.h" "struct stat" st_mtim.tv_nsec -D_BSD_SOURCE
check_func  strerror_r
check_func  sched_getaffinity
check_builtin sync_val_compare_and_swap "" "int *ptr; int oldval, newval; __sync_val_compare_and_swap(ptr, oldval, newval)"
check_builtin machine_rw_barrier mbarrier.h "__machine_rw_barrier()"
check_builtin atomic_cas_ptr atomic.h "void **ptr; void *oldval, *newval; atomic_cas_ptr(ptr, oldval, newval)"
check_builtin MemoryBarrier windows.h "MemoryBarrier()"
check_builtin sarestart signal.h "SA_RESTART"
check_func  sysconf
check_func  sysctl
check_func  usleep
check_func_headers conio.h kbhit
check_func_headers windows.h PeekNamedPipe
check_func_headers io.h setmode
check_func_headers lzo/lzo1x.h lzo1x_999_compress
check_lib2 "windows.h shellapi.h" CommandLineToArgvW -lshell32
check_lib2 "windows.h wincrypt.h" CryptGenRandom -ladvapi32
check_lib2 "windows.h psapi.h" GetProcessMemoryInfo -lpsapi
check_func_headers windows.h GetProcessAffinityMask
check_func_headers windows.h GetProcessTimes
check_func_headers windows.h GetSystemTimeAsFileTime
check_func_headers windows.h MapViewOfFile
check_func_headers windows.h SetConsoleTextAttribute
check_func_headers windows.h Sleep
check_func_headers windows.h VirtualAlloc
check_func_headers glob.h glob
enabled xlib &&
    check_func_headers "X11/Xlib.h X11/extensions/Xvlib.h" XvGetPortAttribute -lXv -lX11 -lXext

check_header cl/cl.h
check_header direct.h
check_header dlfcn.h
check_header dxva.h
check_header dxva2api.h -D_WIN32_WINNT=0x0600
check_header io.h
check_header libcrystalhd/libcrystalhd_if.h
check_header mach/mach_time.h
check_header malloc.h
check_header poll.h
check_header sys/mman.h
check_header sys/param.h
check_header sys/resource.h
check_header sys/select.h
check_header sys/time.h
check_header sys/un.h
check_header termios.h
check_header unistd.h
check_header vdpau/vdpau.h
check_header vdpau/vdpau_x11.h
check_header VideoDecodeAcceleration/VDADecoder.h
check_header windows.h
check_header X11/extensions/XvMClib.h
check_header asm/types.h

if ! disabled w32threads && ! enabled pthreads; then
    check_func_headers "windows.h process.h" _beginthreadex &&
        enable w32threads || disable w32threads
fi

# check for some common methods of building with pthread support
# do this before the optional library checks as some of them require pthreads
if ! disabled pthreads && ! enabled w32threads && ! enabled os2threads; then
    enable pthreads
    if check_func pthread_join -pthread && check_func pthread_create -pthread; then
        add_cflags -pthread
        add_extralibs -pthread
    elif check_func pthread_join -pthreads && check_func pthread_create -pthreads; then
        add_cflags -pthreads
        add_extralibs -pthreads
    elif check_func pthread_join -lpthreadGC2 && check_func pthread_create -lpthreadGC2; then
        add_extralibs -lpthreadGC2
    elif check_lib pthread.h pthread_join -lpthread && check_lib pthread.h pthread_create -lpthread; then
        :
    elif ! check_func pthread_join && ! check_func pthread_create; then
        disable pthreads
    fi
    check_code cc "pthread.h" "static pthread_mutex_t atomic_lock = PTHREAD_MUTEX_INITIALIZER" || disable pthreads
fi


if enabled pthreads; then
  check_func pthread_cancel
fi

disabled  zlib || check_lib   zlib.h      zlibVersion -lz   || disable  zlib
disabled bzlib || check_lib2 bzlib.h BZ2_bzlibVersion -lbz2 || disable bzlib

check_lib math.h sin -lm && LIBM="-lm"
disabled crystalhd || check_lib libcrystalhd/libcrystalhd_if.h DtsCrystalHDVersion -lcrystalhd || disable crystalhd

atan2f_args=2
ldexpf_args=2
powf_args=2

for func in $MATH_FUNCS; do
    eval check_mathfunc $func \${${func}_args:-1}
done

# these are off by default, so fail if requested and not available
enabled avisynth          && { { check_lib2 "windows.h" LoadLibrary; } ||
                               { check_lib2 "dlfcn.h" dlopen -ldl; } ||
                               die "ERROR: LoadLibrary/dlopen not found for avisynth"; }
enabled decklink          && { check_header DeckLinkAPI.h || die "ERROR: DeckLinkAPI.h header not found"; }
enabled fontconfig        && require_pkg_config fontconfig "fontconfig/fontconfig.h" FcInit
enabled frei0r            && { check_header frei0r.h || die "ERROR: frei0r.h header not found"; }
enabled gnutls            && require_pkg_config gnutls gnutls/gnutls.h gnutls_global_init
enabled ladspa            && { check_header ladspa.h || die "ERROR: ladspa.h header not found"; }
enabled libiec61883       && require libiec61883 libiec61883/iec61883.h iec61883_cmp_connect -lraw1394 -lavc1394 -lrom1394 -liec61883
enabled libaacplus        && require "libaacplus >= 2.0.0" aacplus.h aacplusEncOpen -laacplus
enabled libass            && require_pkg_config libass ass/ass.h ass_library_init
enabled libbluray         && require_pkg_config libbluray libbluray/bluray.h bd_open
enabled libcelt           && require libcelt celt/celt.h celt_decode -lcelt0 &&
                             { check_lib celt/celt.h celt_decoder_create_custom -lcelt0 ||
                               die "ERROR: libcelt must be installed and version must be >= 0.11.0."; }
enabled libcaca           && require_pkg_config caca caca.h caca_create_canvas
enabled libfaac           && require2 libfaac "stdint.h faac.h" faacEncGetVersion -lfaac
enabled libfdk_aac        && require libfdk_aac fdk-aac/aacenc_lib.h aacEncOpen -lfdk-aac
flite_libs="-lflite_cmu_time_awb -lflite_cmu_us_awb -lflite_cmu_us_kal -lflite_cmu_us_kal16 -lflite_cmu_us_rms -lflite_cmu_us_slt -lflite_usenglish -lflite_cmulex -lflite"
enabled libflite          && require2 libflite "flite/flite.h" flite_init $flite_libs
enabled libfreetype       && require_libfreetype
enabled libgme            && require  libgme gme/gme.h gme_new_emu -lgme -lstdc++
enabled libgsm            && { for gsm_hdr in "gsm.h" "gsm/gsm.h"; do
                                   check_lib "${gsm_hdr}" gsm_create -lgsm && break;
                               done || die "ERROR: libgsm not found"; }
enabled libilbc           && require libilbc ilbc.h WebRtcIlbcfix_InitDecode -lilbc
enabled libmodplug        && require libmodplug libmodplug/modplug.h ModPlug_Load -lmodplug
enabled libmp3lame        && require "libmp3lame >= 3.98.3" lame/lame.h lame_set_VBR_quality -lmp3lame
enabled libnut            && require libnut libnut.h nut_demuxer_init -lnut
enabled libopencore_amrnb && require libopencore_amrnb opencore-amrnb/interf_dec.h Decoder_Interface_init -lopencore-amrnb
enabled libopencore_amrwb && require libopencore_amrwb opencore-amrwb/dec_if.h D_IF_init -lopencore-amrwb
enabled libopencv         && require_pkg_config opencv opencv/cxcore.h cvCreateImageHeader
enabled libopenjpeg       && { check_lib openjpeg-1.5/openjpeg.h opj_version -lopenjpeg ||
                               check_lib openjpeg.h opj_version -lopenjpeg ||
                               die "ERROR: libopenjpeg not found"; }
enabled libopus           && require_pkg_config opus opus_multistream.h opus_multistream_decoder_create
enabled libpulse          && require_pkg_config libpulse-simple pulse/simple.h pa_simple_new
enabled libquvi           && require_pkg_config libquvi quvi/quvi.h quvi_init
enabled librtmp           && require_pkg_config librtmp librtmp/rtmp.h RTMP_Socket
enabled libschroedinger   && require_pkg_config schroedinger-1.0 schroedinger/schro.h schro_init
enabled libshine          && require_pkg_config shine shine/layer3.h shine_encode_buffer
enabled libsoxr           && require libsoxr soxr.h soxr_create -lsoxr
enabled libssh            && require_pkg_config libssh libssh/sftp.h sftp_init
enabled libspeex          && require libspeex speex/speex.h speex_decoder_init -lspeex
enabled libstagefright_h264 && require_cpp libstagefright_h264 "binder/ProcessState.h media/stagefright/MetaData.h
    media/stagefright/MediaBufferGroup.h media/stagefright/MediaDebug.h media/stagefright/MediaDefs.h
    media/stagefright/OMXClient.h media/stagefright/OMXCodec.h" android::OMXClient -lstagefright -lmedia -lutils -lbinder -lgnustl_static
enabled libtheora         && require libtheora theora/theoraenc.h th_info_init -ltheoraenc -ltheoradec -logg
enabled libtwolame        && require libtwolame twolame.h twolame_init -ltwolame &&
                             { check_lib twolame.h twolame_encode_buffer_float32_interleaved -ltwolame ||
                               die "ERROR: libtwolame must be installed and version must be >= 0.3.10"; }
enabled libutvideo        && require_cpp utvideo "stdint.h stdlib.h utvideo/utvideo.h utvideo/Codec.h" 'CCodec*' -lutvideo -lstdc++
enabled libv4l2           && require_pkg_config libv4l2 libv4l2.h v4l2_ioctl
enabled libvidstab        && require_pkg_config "vidstab >= 0.98" vid.stab/libvidstab.h vsMotionDetectInit
enabled libvo_aacenc      && require libvo_aacenc vo-aacenc/voAAC.h voGetAACEncAPI -lvo-aacenc
enabled libvo_amrwbenc    && require libvo_amrwbenc vo-amrwbenc/enc_if.h E_IF_init -lvo-amrwbenc
enabled libvorbis         && require libvorbis vorbis/vorbisenc.h vorbis_info_init -lvorbisenc -lvorbis -logg
enabled libvpx            && {
    enabled libvpx_vp8_decoder && { check_lib2 "vpx/vpx_decoder.h vpx/vp8dx.h" vpx_codec_dec_init_ver -lvpx ||
                                    die "ERROR: libvpx decoder version must be >=0.9.1"; }
    enabled libvpx_vp8_encoder && { check_lib2 "vpx/vpx_encoder.h vpx/vp8cx.h" "vpx_codec_enc_init_ver VP8E_SET_MAX_INTRA_BITRATE_PCT" -lvpx ||
                                    die "ERROR: libvpx encoder version must be >=0.9.7"; }
    enabled libvpx_vp9_decoder && { check_lib2 "vpx/vpx_decoder.h vpx/vp8dx.h" "vpx_codec_vp9_dx" -lvpx || disable libvpx_vp9_decoder; }
    enabled libvpx_vp9_encoder && { check_lib2 "vpx/vpx_encoder.h vpx/vp8cx.h" "vpx_codec_vp9_cx VP9E_SET_SVC" -lvpx || disable libvpx_vp9_encoder; } }
enabled libwavpack        && require libwavpack wavpack/wavpack.h WavpackOpenFileOutput  -lwavpack
enabled libwebp           && require_pkg_config libwebp webp/encode.h WebPGetEncoderVersion
enabled libx264           && require libx264 x264.h x264_encoder_encode -lx264 &&
                             { check_cpp_condition x264.h "X264_BUILD >= 118" ||
                               die "ERROR: libx264 must be installed and version must be >= 0.118."; }
enabled libx265           && require_pkg_config x265 x265.h x265_encoder_encode &&
                             { check_cpp_condition x265.h "X265_BUILD >= 9" ||
                               die "ERROR: libx265 version must be >= 9."; }
enabled libxavs           && require libxavs xavs.h xavs_encoder_encode -lxavs
enabled libxvid           && require libxvid xvid.h xvid_global -lxvidcore
enabled libzmq            && require_pkg_config libzmq zmq.h zmq_ctx_new
enabled libzvbi           && require libzvbi libzvbi.h vbi_decoder_new -lzvbi
enabled openal            && { { for al_libs in "${OPENAL_LIBS}" "-lopenal" "-lOpenAL32"; do
                               check_lib 'AL/al.h' alGetError "${al_libs}" && break; done } ||
                               die "ERROR: openal not found"; } &&
                             { check_cpp_condition "AL/al.h" "defined(AL_VERSION_1_1)" ||
                               die "ERROR: openal must be installed and version must be 1.1 or compatible"; }
enabled opencl            && { check_lib2 OpenCL/cl.h clEnqueueNDRangeKernel -Wl,-framework,OpenCL ||
                               check_lib2 CL/cl.h clEnqueueNDRangeKernel -lOpenCL ||
                               die "ERROR: opencl not found"; } &&
                             { ! enabled_any w32threads os2threads ||
                               die "opencl currently needs --enable-pthreads or --disable-w32threads"; } &&
                             { check_cpp_condition "OpenCL/cl.h" "defined(CL_VERSION_1_2)" ||
                               check_cpp_condition "CL/cl.h" "defined(CL_VERSION_1_2)" ||
                               die "ERROR: opencl must be installed and version must be 1.2 or compatible"; }
enabled opengl            && { check_lib GL/glx.h glXGetProcAddress "-lGL" ||
                               check_lib2 windows.h wglGetProcAddress "-lopengl32 -lgdi32" ||
                               check_lib2 OpenGL/gl3.h glGetError "-Wl,-framework,OpenGL" ||
                               check_lib2 ES2/gl.h glGetError "-isysroot=${sysroot} -Wl,-framework,OpenGLES" ||
                               die "ERROR: opengl not found."
                             }
enabled openssl           && { check_lib openssl/ssl.h SSL_library_init -lssl -lcrypto ||
                               check_lib openssl/ssl.h SSL_library_init -lssl32 -leay32 ||
                               check_lib openssl/ssl.h SSL_library_init -lssl -lcrypto -lws2_32 -lgdi32 ||
                               die "ERROR: openssl not found"; }

if enabled gnutls; then
    { check_lib nettle/bignum.h nettle_mpz_get_str_256 -lnettle -lhogweed -lgmp && enable nettle; } ||
    { check_lib gcrypt.h gcry_mpi_new -lgcrypt && enable gcrypt; }
fi

# libdc1394 check
if enabled libdc1394; then
    { check_lib dc1394/dc1394.h dc1394_new -ldc1394 -lraw1394 &&
        enable libdc1394_2; } ||
    { check_lib libdc1394/dc1394_control.h dc1394_create_handle -ldc1394_control -lraw1394 &&
        enable libdc1394_1; } ||
    die "ERROR: No version of libdc1394 found "
fi

SDL_CONFIG="${cross_prefix}sdl-config"
if check_pkg_config sdl SDL_events.h SDL_PollEvent; then
    check_cpp_condition SDL.h "(SDL_MAJOR_VERSION<<16 | SDL_MINOR_VERSION<<8 | SDL_PATCHLEVEL) >= 0x010201" $sdl_cflags &&
    check_cpp_condition SDL.h "(SDL_MAJOR_VERSION<<16 | SDL_MINOR_VERSION<<8 | SDL_PATCHLEVEL) < 0x010300" $sdl_cflags &&
    enable sdl
else
  if "${SDL_CONFIG}" --version > /dev/null 2>&1; then
    sdl_cflags=$("${SDL_CONFIG}" --cflags)
    sdl_libs=$("${SDL_CONFIG}" --libs)
    check_func_headers SDL_version.h SDL_Linked_Version $sdl_cflags $sdl_libs &&
    check_cpp_condition SDL.h "(SDL_MAJOR_VERSION<<16 | SDL_MINOR_VERSION<<8 | SDL_PATCHLEVEL) >= 0x010201" $sdl_cflags &&
    check_cpp_condition SDL.h "(SDL_MAJOR_VERSION<<16 | SDL_MINOR_VERSION<<8 | SDL_PATCHLEVEL) < 0x010300" $sdl_cflags &&
    enable sdl
  fi
fi
enabled sdl && add_cflags $sdl_cflags && add_extralibs $sdl_libs

texi2html --help 2> /dev/null | grep -q 'init-file' && enable texi2html || disable texi2html
makeinfo --version > /dev/null 2>&1 && enable makeinfo  || disable makeinfo
perl -v            > /dev/null 2>&1 && enable perl      || disable perl
pod2man --help     > /dev/null 2>&1 && enable pod2man   || disable pod2man
rsync --help 2> /dev/null | grep -q 'contimeout' && enable rsync_contimeout || disable rsync_contimeout

check_header linux/fb.h
check_header linux/videodev.h
check_header linux/videodev2.h
check_code cc linux/videodev2.h "struct v4l2_frmsizeenum vfse; vfse.discrete.width = 0;" && enable_safe struct_v4l2_frmivalenum_discrete

check_header sys/videoio.h

check_func_headers "windows.h vfw.h" capCreateCaptureWindow "$vfwcap_indev_extralibs"
# check that WM_CAP_DRIVER_CONNECT is defined to the proper value
# w32api 3.12 had it defined wrong
check_cpp_condition vfw.h "WM_CAP_DRIVER_CONNECT > WM_USER" && enable vfwcap_defines

check_type "dshow.h" IBaseFilter

# check for ioctl_meteor.h, ioctl_bt848.h and alternatives
{ check_header dev/bktr/ioctl_meteor.h &&
  check_header dev/bktr/ioctl_bt848.h; } ||
{ check_header machine/ioctl_meteor.h &&
  check_header machine/ioctl_bt848.h; } ||
{ check_header dev/video/meteor/ioctl_meteor.h &&
  check_header dev/video/bktr/ioctl_bt848.h; } ||
check_header dev/ic/bt8xx.h

check_header sndio.h
if check_struct sys/soundcard.h audio_buf_info bytes; then
    enable_safe sys/soundcard.h
else
    check_cc -D__BSD_VISIBLE -D__XSI_VISIBLE <<EOF && add_cppflags -D__BSD_VISIBLE -D__XSI_VISIBLE && enable_safe sys/soundcard.h
    #include <sys/soundcard.h>
    audio_buf_info abc;
EOF
fi
check_header soundcard.h

enabled_any alsa_indev alsa_outdev &&
    check_lib2 alsa/asoundlib.h snd_pcm_htimestamp -lasound

enabled jack_indev && check_lib2 jack/jack.h jack_client_open -ljack && check_func sem_timedwait &&
    check_func jack_port_get_latency_range -ljack

enabled_any sndio_indev sndio_outdev && check_lib2 sndio.h sio_open -lsndio

if enabled libcdio; then
    check_lib2 "cdio/cdda.h cdio/paranoia.h" cdio_cddap_open -lcdio_paranoia -lcdio_cdda -lcdio ||
    check_lib2 "cdio/paranoia/cdda.h cdio/paranoia/paranoia.h" cdio_cddap_open -lcdio_paranoia -lcdio_cdda -lcdio ||
    die "ERROR: libcdio-paranoia not found"
fi

enabled xlib &&
    check_lib X11/Xlib.h XOpenDisplay -lX11 || disable xlib

enabled x11grab                                           &&
require Xext X11/extensions/XShm.h XShmCreateImage -lXext &&
require Xfixes X11/extensions/Xfixes.h XFixesGetCursorImage -lXfixes &&
{ enabled xlib || die "ERROR: Xlib not found"; }

enabled vaapi &&
    check_lib va/va.h vaInitialize -lva ||
    disable vaapi

enabled vdpau &&
    check_cpp_condition vdpau/vdpau.h "defined VDP_DECODER_PROFILE_MPEG4_PART2_ASP" ||
    disable vdpau

enabled vdpau && enabled xlib &&
    check_func_headers "vdpau/vdpau.h vdpau/vdpau_x11.h" vdp_device_create_x11 -lvdpau &&
    prepend ffmpeg_libs $($ldflags_filter "-lvdpau") &&
    enable vdpau_x11

# Funny iconv installations are not unusual, so check it after all flags have been set
disabled iconv || check_func_headers iconv.h iconv || check_lib2 iconv.h iconv -liconv || disable iconv

enabled debug && add_cflags -g"$debuglevel" && add_asflags -g"$debuglevel"

# add some useful compiler flags if supported
check_cflags -Wdeclaration-after-statement
check_cflags -Wall
check_cflags -Wdisabled-optimization
check_cflags -Wpointer-arith
check_cflags -Wredundant-decls
check_cflags -Wwrite-strings
check_cflags -Wtype-limits
check_cflags -Wundef
check_cflags -Wmissing-prototypes
check_cflags -Wno-pointer-to-int-cast
check_cflags -Wstrict-prototypes
enabled extra_warnings && check_cflags -Winline

check_disable_warning(){
    warning_flag=-W${1#-Wno-}
    test_cflags $warning_flag && add_cflags $1
}

check_disable_warning -Wno-parentheses
check_disable_warning -Wno-switch
check_disable_warning -Wno-format-zero-length
check_disable_warning -Wno-pointer-sign

# add some linker flags
check_ldflags -Wl,--warn-common
check_ldflags -Wl,-rpath-link=libpostproc:libswresample:libswscale:libavfilter:libavdevice:libavformat:libavcodec:libavutil:libavresample
enabled rpath && add_ldflags -Wl,-rpath=$libdir
test_ldflags -Wl,-Bsymbolic && append SHFLAGS -Wl,-Bsymbolic

# add some strip flags
# -wN '..@*' is more selective than -x, but not available everywhere.
check_stripflags -wN \'..@*\' || check_stripflags -x

enabled neon_clobber_test &&
    check_ldflags -Wl,--wrap,avcodec_open2              \
                  -Wl,--wrap,avcodec_decode_audio4      \
                  -Wl,--wrap,avcodec_decode_video2      \
                  -Wl,--wrap,avcodec_decode_subtitle2   \
                  -Wl,--wrap,avcodec_encode_audio2      \
                  -Wl,--wrap,avcodec_encode_video2      \
                  -Wl,--wrap,avcodec_encode_subtitle    \
                  -Wl,--wrap,swr_convert                \
                  -Wl,--wrap,avresample_convert ||
    disable neon_clobber_test

enabled xmm_clobber_test &&
    check_ldflags -Wl,--wrap,avcodec_open2              \
                  -Wl,--wrap,avcodec_decode_audio4      \
                  -Wl,--wrap,avcodec_decode_video2      \
                  -Wl,--wrap,avcodec_decode_subtitle2   \
                  -Wl,--wrap,avcodec_encode_audio2      \
                  -Wl,--wrap,avcodec_encode_video       \
                  -Wl,--wrap,avcodec_encode_video2      \
                  -Wl,--wrap,avcodec_encode_subtitle    \
                  -Wl,--wrap,swr_convert                \
                  -Wl,--wrap,avresample_convert         \
                  -Wl,--wrap,sws_scale ||
    disable xmm_clobber_test

echo "X{};" > $TMPV
if test_ldflags -Wl,--version-script,$TMPV; then
    append SHFLAGS '-Wl,--version-script,\$(SUBDIR)lib\$(NAME).ver'
    check_cc <<EOF && enable symver_asm_label
void ff_foo(void) __asm__ ("av_foo@VERSION");
void ff_foo(void) { ${inline_asm+__asm__($quotes);} }
EOF
    check_cc <<EOF && enable symver_gnu_asm
__asm__(".symver ff_foo,av_foo@VERSION");
void ff_foo(void) {}
EOF
fi

if [ -z "$optflags" ]; then
    if enabled small; then
        optflags=$cflags_size
    elif enabled optimizations; then
        optflags=$cflags_speed
    else
        optflags=$cflags_noopt
    fi
fi

check_optflags(){
    check_cflags "$@"
    enabled lto && check_ldflags "$@"
}


if enabled lto; then
    test "$cc_type" != "$ld_type" && die "LTO requires same compiler and linker"
    check_cflags  -flto
    check_ldflags -flto $cpuflags
fi

check_optflags $optflags
check_optflags -fno-math-errno
check_optflags -fno-signed-zeros

enabled ftrapv && check_cflags -ftrapv

check_cc -mno-red-zone <<EOF && noredzone_flags="-mno-red-zone"
int x;
EOF


if enabled icc; then
    # Just warnings, no remarks
    check_cflags -w1
    # -wd: Disable following warnings
    # 144, 167, 556: -Wno-pointer-sign
    # 188: enumerated type mixed with another type
    # 1292: attribute "foo" ignored
    # 1419: external declaration in primary source file
    # 10006: ignoring unknown option -fno-signed-zeros
    # 10148: ignoring unknown option -Wno-parentheses
    # 10156: ignoring option '-W'; no argument required
    check_cflags -wd144,167,188,556,1292,1419,10006,10148,10156
    # 11030: Warning unknown option --as-needed
    # 10156: ignoring option '-export'; no argument required
    check_ldflags -wd10156,11030
    # icc 11.0 and 11.1 work with ebp_available, but don't pass the test
    enable ebp_available
    if enabled x86_32; then
        icc_version=$($cc -dumpversion)
        test ${icc_version%%.*} -ge 11 &&
            check_cflags -falign-stack=maintain-16-byte ||
            disable aligned_stack
    fi
elif enabled ccc; then
    # disable some annoying warnings
    add_cflags -msg_disable bitnotint
    add_cflags -msg_disable mixfuncvoid
    add_cflags -msg_disable nonstandcast
    add_cflags -msg_disable unsupieee
elif enabled gcc; then
    check_optflags -fno-tree-vectorize
    check_cflags -Werror=implicit-function-declaration
    check_cflags -Werror=missing-prototypes
    check_cflags -Werror=return-type
    check_cflags -Werror=vla
    enabled extra_warnings || check_disable_warning -Wno-maybe-uninitialized
elif enabled llvm_gcc; then
    check_cflags -mllvm -stack-alignment=16
elif enabled clang; then
    check_cflags -mllvm -stack-alignment=16
    check_cflags -Qunused-arguments
    check_cflags -Werror=implicit-function-declaration
    check_cflags -Werror=missing-prototypes
    check_cflags -Werror=return-type
elif enabled cparser; then
    add_cflags -Wno-missing-variable-declarations
    add_cflags -Wno-empty-statement
elif enabled armcc; then
    # 2523: use of inline assembler is deprecated
    add_cflags -W${armcc_opt},--diag_suppress=2523
    add_cflags -W${armcc_opt},--diag_suppress=1207
    add_cflags -W${armcc_opt},--diag_suppress=1293 # assignment in condition
    add_cflags -W${armcc_opt},--diag_suppress=3343 # hardfp compat
    add_cflags -W${armcc_opt},--diag_suppress=167  # pointer sign
    add_cflags -W${armcc_opt},--diag_suppress=513  # pointer sign
elif enabled tms470; then
    add_cflags -pds=824 -pds=837
    disable inline_asm
elif enabled pathscale; then
    add_cflags -fstrict-overflow -OPT:wrap_around_unsafe_opt=OFF
elif enabled_any msvc icl; then
    enabled x86_32 && disable aligned_stack
    enabled_all x86_32 debug && add_cflags -Oy-
    enabled debug && add_ldflags -debug
    enable pragma_deprecated
    if enabled icl; then
        # -Qansi-alias is basically -fstrict-aliasing, but does not work
        # (correctly) on icl 13.x.
        check_cpp_condition "windows.h" "__ICL < 1300 || __ICL >= 1400" &&
            add_cflags -Qansi-alias
        # icl will pass the inline asm tests but inline asm is currently
        # not supported (build will fail)
        disabled inline_asm || warn "inline asm disabled due to issues with it in ICL"
        disable inline_asm
    fi
fi

case $as_type in
    clang)
        add_asflags -Qunused-arguments
    ;;
esac

case $ld_type in
    clang)
        check_ldflags -Qunused-arguments
    ;;
esac

case $target_os in
    osf1)
        enabled ccc && add_ldflags '-Wl,-expect_unresolved,*'
    ;;
    plan9)
        add_cppflags -Dmain=plan9_main
    ;;
esac

enable frame_thread_encoder

enabled asm || { arch=c; disable $ARCH_LIST $ARCH_EXT_LIST; }

check_deps $CONFIG_LIST       \
           $CONFIG_EXTRA      \
           $HAVE_LIST         \
           $ALL_COMPONENTS    \

enabled threads && ! enabled pthreads && ! enabled atomics_native && die "non pthread threading without atomics not supported, try adding --enable-pthreads or --cpu=i486 or higher if you are on x86"


if test $target_os = "haiku"; then
    disable memalign
    disable posix_memalign
fi

! enabled_any memalign posix_memalign aligned_malloc &&
    enabled_any $need_memalign && enable memalign_hack

# add_dep lib dep
# -> enable ${lib}_deps_${dep}
# -> add $dep to ${lib}_deps only once
add_dep() {
    lib=$1
    dep=$2
    enabled "${lib}_deps_${dep}" && return 0
    enable  "${lib}_deps_${dep}"
    prepend "${lib}_deps" $dep
}

# merge deps lib components
# merge all ${component}_deps into ${lib}_deps and ${lib}_deps_*
merge_deps() {
    lib=$1
    shift
    for comp in $*; do
        enabled $comp || continue
        eval "dep=\"\$${comp}_deps\""
        for d in $dep; do
            add_dep $lib $d
        done
    done
}

merge_deps libavfilter $FILTER_LIST

for thread in $THREADS_LIST; do
    if enabled $thread; then
        test -n "$thread_type" &&
            die "ERROR: Only one thread type must be selected." ||
            thread_type="$thread"
    fi
done

echo "install prefix            $prefix"
echo "source path               $source_path"
echo "C compiler                $cc"
echo "C library                 $libc_type"
if test "$host_cc" != "$cc"; then
    echo "host C compiler           $host_cc"
    echo "host C library            $host_libc_type"
fi
echo "ARCH                      $arch ($cpu)"
if test "$build_suffix" != ""; then
    echo "build suffix              $build_suffix"
fi
if test "$progs_suffix" != ""; then
    echo "progs suffix              $progs_suffix"
fi
if test "$extra_version" != ""; then
    echo "version string suffix     $extra_version"
fi
echo "big-endian                ${bigendian-no}"
echo "runtime cpu detection     ${runtime_cpudetect-no}"
if enabled x86; then
    echo "${yasmexe}                      ${yasm-no}"
    echo "MMX enabled               ${mmx-no}"
    echo "MMXEXT enabled            ${mmxext-no}"
    echo "3DNow! enabled            ${amd3dnow-no}"
    echo "3DNow! extended enabled   ${amd3dnowext-no}"
    echo "SSE enabled               ${sse-no}"
    echo "SSSE3 enabled             ${ssse3-no}"
    echo "AVX enabled               ${avx-no}"
    echo "XOP enabled               ${xop-no}"
    echo "FMA3 enabled              ${fma3-no}"
    echo "FMA4 enabled              ${fma4-no}"
    echo "i686 features enabled     ${i686-no}"
    echo "CMOV is fast              ${fast_cmov-no}"
    echo "EBX available             ${ebx_available-no}"
    echo "EBP available             ${ebp_available-no}"
fi
if enabled aarch64; then
    echo "NEON enabled              ${neon-no}"
    echo "VFP enabled               ${vfp-no}"
fi
if enabled arm; then
    echo "ARMv5TE enabled           ${armv5te-no}"
    echo "ARMv6 enabled             ${armv6-no}"
    echo "ARMv6T2 enabled           ${armv6t2-no}"
    echo "VFP enabled               ${vfp-no}"
    echo "NEON enabled              ${neon-no}"
    echo "THUMB enabled             ${thumb-no}"
fi
if enabled mips; then
    echo "MIPS FPU enabled          ${mipsfpu-no}"
    echo "MIPS32R2 enabled          ${mips32r2-no}"
    echo "MIPS DSP R1 enabled       ${mipsdspr1-no}"
    echo "MIPS DSP R2 enabled       ${mipsdspr2-no}"
fi
if enabled ppc; then
    echo "AltiVec enabled           ${altivec-no}"
    echo "PPC 4xx optimizations     ${ppc4xx-no}"
    echo "dcbzl available           ${dcbzl-no}"
fi
if enabled sparc; then
    echo "VIS enabled               ${vis-no}"
fi
echo "debug symbols             ${debug-no}"
echo "strip symbols             ${stripping-no}"
echo "optimize for size         ${small-no}"
echo "optimizations             ${optimizations-no}"
echo "static                    ${static-no}"
echo "shared                    ${shared-no}"
echo "postprocessing support    ${postproc-no}"
echo "new filter support        ${avfilter-no}"
echo "network support           ${network-no}"
echo "threading support         ${thread_type-no}"
echo "safe bitstream reader     ${safe_bitstream_reader-no}"
echo "SDL support               ${sdl-no}"
echo "opencl enabled            ${opencl-no}"
echo "libzvbi enabled           ${libzvbi-no}"
echo "texi2html enabled         ${texi2html-no}"
echo "perl enabled              ${perl-no}"
echo "pod2man enabled           ${pod2man-no}"
echo "makeinfo enabled          ${makeinfo-no}"
test -n "$random_seed" &&
    echo "random seed               ${random_seed}"
echo

echo "External libraries:"
print_enabled '' $EXTERNAL_LIBRARY_LIST | print_3_columns
echo

for type in decoder encoder hwaccel parser demuxer muxer protocol filter bsf indev outdev; do
    echo "Enabled ${type}s:"
    eval list=\$$(toupper $type)_LIST
    print_enabled '_*' $list | print_3_columns
    echo
done

license="LGPL version 2.1 or later"
if enabled nonfree; then
    license="nonfree and unredistributable"
elif enabled gplv3; then
    license="GPL version 3 or later"
elif enabled lgplv3; then
    license="LGPL version 3 or later"
elif enabled gpl; then
    license="GPL version 2 or later"
fi

echo "License: $license"

echo "Creating config.mak, config.h, and doc/config.texi..."

test -e Makefile || echo "include $source_path/Makefile" > Makefile

enabled stripping || strip="echo skipping strip"

config_files="$TMPH config.mak doc/config.texi"

cat > config.mak <<EOF
# Automatically generated by configure - do not modify!
ifndef FFMPEG_CONFIG_MAK
FFMPEG_CONFIG_MAK=1
FFMPEG_CONFIGURATION=$FFMPEG_CONFIGURATION
prefix=$prefix
LIBDIR=\$(DESTDIR)$libdir
SHLIBDIR=\$(DESTDIR)$shlibdir
INCDIR=\$(DESTDIR)$incdir
BINDIR=\$(DESTDIR)$bindir
DATADIR=\$(DESTDIR)$datadir
DOCDIR=\$(DESTDIR)$docdir
MANDIR=\$(DESTDIR)$mandir
SRC_PATH=$source_path
ifndef MAIN_MAKEFILE
SRC_PATH:=\$(SRC_PATH:.%=..%)
endif
CC_IDENT=$cc_ident
ARCH=$arch
CC=$cc
CXX=$cxx
AS=$as
LD=$ld
DEPCC=$dep_cc
DEPCCFLAGS=$DEPCCFLAGS \$(CPPFLAGS)
DEPAS=$as
DEPASFLAGS=$DEPASFLAGS \$(CPPFLAGS)
YASM=$yasmexe
DEPYASM=$yasmexe
AR=$ar
ARFLAGS=$arflags
AR_O=$ar_o
RANLIB=$ranlib
STRIP=$strip
CP=cp -p
LN_S=$ln_s
CPPFLAGS=$CPPFLAGS
CFLAGS=$CFLAGS
CXXFLAGS=$CXXFLAGS
ASFLAGS=$ASFLAGS
AS_C=$AS_C
AS_O=$AS_O
CC_C=$CC_C
CC_E=$CC_E
CC_O=$CC_O
CXX_C=$CXX_C
CXX_O=$CXX_O
LD_O=$LD_O
LD_LIB=$LD_LIB
LD_PATH=$LD_PATH
DLLTOOL=$dlltool
WINDRES=$windres
DEPWINDRES=$dep_cc
LDFLAGS=$LDFLAGS
SHFLAGS=$(echo $($ldflags_filter $SHFLAGS))
ASMSTRIPFLAGS=$ASMSTRIPFLAGS
YASMFLAGS=$YASMFLAGS
BUILDSUF=$build_suffix
PROGSSUF=$progs_suffix
FULLNAME=$FULLNAME
LIBPREF=$LIBPREF
LIBSUF=$LIBSUF
LIBNAME=$LIBNAME
SLIBPREF=$SLIBPREF
SLIBSUF=$SLIBSUF
EXESUF=$EXESUF
EXTRA_VERSION=$extra_version
CCDEP=$CCDEP
CXXDEP=$CXXDEP
CCDEP_FLAGS=$CCDEP_FLAGS
ASDEP=$ASDEP
ASDEP_FLAGS=$ASDEP_FLAGS
CC_DEPFLAGS=$CC_DEPFLAGS
AS_DEPFLAGS=$AS_DEPFLAGS
HOSTCC=$host_cc
HOSTLD=$host_ld
HOSTCFLAGS=$host_cflags
HOSTCPPFLAGS=$host_cppflags
HOSTEXESUF=$HOSTEXESUF
HOSTLDFLAGS=$host_ldflags
HOSTLIBS=$host_libs
DEPHOSTCC=$host_cc
DEPHOSTCCFLAGS=$DEPHOSTCCFLAGS \$(HOSTCCFLAGS)
HOSTCCDEP=$HOSTCCDEP
HOSTCCDEP_FLAGS=$HOSTCCDEP_FLAGS
HOSTCC_DEPFLAGS=$HOSTCC_DEPFLAGS
HOSTCC_C=$HOSTCC_C
HOSTCC_O=$HOSTCC_O
HOSTLD_O=$HOSTLD_O
TARGET_EXEC=$target_exec $target_exec_args
TARGET_PATH=$target_path
TARGET_SAMPLES=${target_samples:-\$(SAMPLES)}
CFLAGS-ffplay=$sdl_cflags
ZLIB=$($ldflags_filter -lz)
LIB_INSTALL_EXTRA_CMD=$LIB_INSTALL_EXTRA_CMD
EXTRALIBS=$extralibs
COMPAT_OBJS=$compat_objs
EXEOBJS=$exeobjs
INSTALL=$install
LIBTARGET=${LIBTARGET}
SLIBNAME=${SLIBNAME}
SLIBNAME_WITH_VERSION=${SLIBNAME_WITH_VERSION}
SLIBNAME_WITH_MAJOR=${SLIBNAME_WITH_MAJOR}
SLIB_CREATE_DEF_CMD=${SLIB_CREATE_DEF_CMD}
SLIB_EXTRA_CMD=${SLIB_EXTRA_CMD}
SLIB_INSTALL_NAME=${SLIB_INSTALL_NAME}
SLIB_INSTALL_LINKS=${SLIB_INSTALL_LINKS}
SLIB_INSTALL_EXTRA_LIB=${SLIB_INSTALL_EXTRA_LIB}
SLIB_INSTALL_EXTRA_SHLIB=${SLIB_INSTALL_EXTRA_SHLIB}
SAMPLES:=${samples:-\$(FATE_SAMPLES)}
NOREDZONE_FLAGS=$noredzone_flags
EOF

get_version(){
    lcname=lib${1}
    name=$(toupper $lcname)
    file=$source_path/$lcname/version.h
    eval $(awk "/#define ${name}_VERSION_M/ { print \$2 \"=\" \$3 }" "$file")
    enabled raise_major && eval ${name}_VERSION_MAJOR=$((${name}_VERSION_MAJOR+100))
    eval ${name}_VERSION=\$${name}_VERSION_MAJOR.\$${name}_VERSION_MINOR.\$${name}_VERSION_MICRO
    eval echo "${lcname}_VERSION=\$${name}_VERSION" >> config.mak
    eval echo "${lcname}_VERSION_MAJOR=\$${name}_VERSION_MAJOR" >> config.mak
    eval echo "${lcname}_VERSION_MINOR=\$${name}_VERSION_MINOR" >> config.mak
}

map 'get_version $v' $LIBRARY_LIST

print_program_libs(){
    eval "program_libs=\$${1}_libs"
    eval echo "LIBS-${1}=${program_libs}" >> config.mak
}

map 'print_program_libs $v' $PROGRAM_LIST

cat > $TMPH <<EOF
/* Automatically generated by configure - do not modify! */
#ifndef FFMPEG_CONFIG_H
#define FFMPEG_CONFIG_H
#define FFMPEG_CONFIGURATION "$(c_escape $FFMPEG_CONFIGURATION)"
#define FFMPEG_LICENSE "$(c_escape $license)"
#define CONFIG_THIS_YEAR 2014
#define FFMPEG_DATADIR "$(eval c_escape $datadir)"
#define AVCONV_DATADIR "$(eval c_escape $datadir)"
#define CC_IDENT "$(c_escape ${cc_ident:-Unknown compiler})"
#define av_restrict $_restrict
#define EXTERN_PREFIX "${extern_prefix}"
#define EXTERN_ASM ${extern_prefix}
#define BUILDSUF "$build_suffix"
#define SLIBSUF "$SLIBSUF"
#define HAVE_MMX2 HAVE_MMXEXT
EOF

test -n "$assert_level" &&
    echo "#define ASSERT_LEVEL $assert_level" >>$TMPH

test -n "$malloc_prefix" &&
    echo "#define MALLOC_PREFIX $malloc_prefix" >>$TMPH

if enabled yasm; then
    append config_files $TMPASM
    printf '' >$TMPASM
fi

enabled getenv || echo "#define getenv(x) NULL" >> $TMPH


mkdir -p doc
echo "@c auto-generated by configure" > doc/config.texi

print_config ARCH_   "$config_files" $ARCH_LIST
print_config HAVE_   "$config_files" $HAVE_LIST
print_config CONFIG_ "$config_files" $CONFIG_LIST       \
                                     $CONFIG_EXTRA      \
                                     $ALL_COMPONENTS    \

echo "#endif /* FFMPEG_CONFIG_H */" >> $TMPH
echo "endif # FFMPEG_CONFIG_MAK" >> config.mak

# Do not overwrite an unchanged config.h to avoid superfluous rebuilds.
cp_if_changed $TMPH config.h
touch .config

enabled yasm && cp_if_changed $TMPASM config.asm

cat > $TMPH <<EOF
/* Generated by ffconf */
#ifndef AVUTIL_AVCONFIG_H
#define AVUTIL_AVCONFIG_H
EOF

print_config AV_HAVE_ $TMPH $HAVE_LIST_PUB

echo "#endif /* AVUTIL_AVCONFIG_H */" >> $TMPH

cp_if_changed $TMPH libavutil/avconfig.h

if test -n "$WARNINGS"; then
    printf "\n$WARNINGS"
    enabled fatal_warnings && exit 1
fi

# build pkg-config files

pkgconfig_generate(){
    name=$1
    shortname=${name#lib}${build_suffix}
    comment=$2
    version=$3
    libs=$4
    requires=$5
    enabled ${name#lib} || return 0
    mkdir -p $name
    cat <<EOF > $name/$name${build_suffix}.pc
prefix=$prefix
exec_prefix=\${prefix}
libdir=$libdir
includedir=$incdir

Name: $name
Description: $comment
Version: $version
Requires: $(enabled shared || echo $requires)
Requires.private: $(enabled shared && echo $requires)
Conflicts:
Libs: -L\${libdir} $(enabled rpath && echo "-Wl,-rpath,\${libdir}") -l${shortname} $(enabled shared || echo $libs)
Libs.private: $(enabled shared && echo $libs)
Cflags: -I\${includedir}
EOF

mkdir -p doc/examples/pc-uninstalled
includedir=${source_path}
[ "$includedir" = . ] && includedir="\${pcfiledir}/../../.."
    cat <<EOF > doc/examples/pc-uninstalled/$name.pc
prefix=
exec_prefix=
libdir=\${pcfiledir}/../../../$name
includedir=${includedir}

Name: $name
Description: $comment
Version: $version
Requires: $requires
Conflicts:
Libs: -L\${libdir} -Wl,-rpath,\${libdir} -l${shortname} $(enabled shared || echo $libs)
Cflags: -I\${includedir}
EOF
}

lavfi_libs="libavutil${build_suffix} = $LIBAVUTIL_VERSION"
enabled libavfilter_deps_avcodec    && prepend lavfi_libs "libavcodec${build_suffix} = $LIBAVCODEC_VERSION,"
enabled libavfilter_deps_avformat   && prepend lavfi_libs "libavformat${build_suffix} = $LIBAVFORMAT_VERSION,"
enabled libavfilter_deps_avresample && prepend lavfi_libs "libavresample${build_suffix} = $LIBAVRESAMPLE_VERSION,"
enabled libavfilter_deps_swscale    && prepend lavfi_libs "libswscale${build_suffix} = $LIBSWSCALE_VERSION,"
enabled libavfilter_deps_swresample && prepend lavfi_libs "libswresample${build_suffix} = $LIBSWRESAMPLE_VERSION,"
enabled libavfilter_deps_postproc   && prepend lavfi_libs "libpostproc${build_suffix} = $LIBPOSTPROC_VERSION,"
lavfi_libs=${lavfi_libs%, }

lavd_libs="libavformat${build_suffix} = $LIBAVFORMAT_VERSION"
enabled lavfi_indev && prepend lavd_libs "libavfilter${build_suffix} = $LIBAVFILTER_VERSION,"

pkgconfig_generate libavutil     "FFmpeg utility library"               "$LIBAVUTIL_VERSION"     "$LIBM"
pkgconfig_generate libavcodec    "FFmpeg codec library"                 "$LIBAVCODEC_VERSION"    "$extralibs" "libavutil${build_suffix} = $LIBAVUTIL_VERSION"
pkgconfig_generate libavformat   "FFmpeg container format library"      "$LIBAVFORMAT_VERSION"   "$extralibs" "libavcodec${build_suffix} = $LIBAVCODEC_VERSION"
pkgconfig_generate libavdevice   "FFmpeg device handling library"       "$LIBAVDEVICE_VERSION"   "$extralibs" "$lavd_libs"
pkgconfig_generate libavfilter   "FFmpeg audio/video filtering library" "$LIBAVFILTER_VERSION"   "$extralibs" "$lavfi_libs"
pkgconfig_generate libpostproc   "FFmpeg postprocessing library"        "$LIBPOSTPROC_VERSION"   ""           "libavutil${build_suffix} = $LIBAVUTIL_VERSION"
pkgconfig_generate libavresample "Libav audio resampling library"       "$LIBAVRESAMPLE_VERSION" "$extralibs" "libavutil${build_suffix} = $LIBAVUTIL_VERSION"
pkgconfig_generate libswscale    "FFmpeg image rescaling library"       "$LIBSWSCALE_VERSION"    "$LIBM"      "libavutil${build_suffix} = $LIBAVUTIL_VERSION"
pkgconfig_generate libswresample "FFmpeg audio resampling library"      "$LIBSWRESAMPLE_VERSION" "$LIBM"      "libavutil${build_suffix} = $LIBAVUTIL_VERSION"<|MERGE_RESOLUTION|>--- conflicted
+++ resolved
@@ -264,6 +264,7 @@
   --cpu=CPU                select the minimum required CPU (affects
                            instruction selection, may crash on older CPUs)
   --cross-prefix=PREFIX    use PREFIX for compilation tools [$cross_prefix]
+  --progs-suffix=SUFFIX    program name suffix []
   --enable-cross-compile   assume a cross-compiler is used
   --sysroot=PATH           root of cross-build tree
   --sysinclude=PATH        location of cross-build system headers
@@ -299,14 +300,6 @@
   --extra-version=STRING   version string suffix []
   --optflags=OPTFLAGS      override optimization-related compiler flags
   --build-suffix=SUFFIX    library name suffix []
-<<<<<<< HEAD
-  --malloc-prefix=PREFIX   prefix malloc and related names with PREFIX
-  --progs-suffix=SUFFIX    program name suffix []
-  --arch=ARCH              select architecture [$arch]
-  --cpu=CPU                select the minimum required CPU (affects
-                           instruction selection, may crash on older CPUs)
-=======
->>>>>>> b3c6ee19
   --enable-pic             build position-independent code
   --enable-thumb           compile for Thumb instruction set
   --enable-lto             use link-time optimization

--- conflicted
+++ resolved
@@ -10,8 +10,6 @@
 - libxvid aspect pickiness fixed
 - Frame multithreaded decoding
 - E-AC-3 audio encoder
-<<<<<<< HEAD
-=======
 - ac3enc: add channel coupling support
 - floating-point sample format support to the ac3, eac3, dca, aac, and vorbis decoders.
 - H264/MPEG frame-level multi-threading
@@ -20,7 +18,6 @@
 
 version 0.7_beta2:
 
->>>>>>> 35bdaf3d
 - Lots of deprecated API cruft removed
 - fft and imdct optimizations for AVX (Sandy Bridge) processors
 - showinfo filter added

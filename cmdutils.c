/*
 * Various utilities for command line tools
 * Copyright (c) 2000-2003 Fabrice Bellard
 *
 * This file is part of FFmpeg.
 *
 * FFmpeg is free software; you can redistribute it and/or
 * modify it under the terms of the GNU Lesser General Public
 * License as published by the Free Software Foundation; either
 * version 2.1 of the License, or (at your option) any later version.
 *
 * FFmpeg is distributed in the hope that it will be useful,
 * but WITHOUT ANY WARRANTY; without even the implied warranty of
 * MERCHANTABILITY or FITNESS FOR A PARTICULAR PURPOSE.  See the GNU
 * Lesser General Public License for more details.
 *
 * You should have received a copy of the GNU Lesser General Public
 * License along with FFmpeg; if not, write to the Free Software
 * Foundation, Inc., 51 Franklin Street, Fifth Floor, Boston, MA 02110-1301 USA
 */

#include <string.h>
#include <stdlib.h>
#include <errno.h>
#include <math.h>

/* Include only the enabled headers since some compilers (namely, Sun
   Studio) will not omit unused inline functions and create undefined
   references to libraries that are not being built. */

#include "config.h"
#include "libavformat/avformat.h"
#include "libavfilter/avfilter.h"
#include "libavdevice/avdevice.h"
#include "libswscale/swscale.h"
#include "libswresample/swresample.h"
#if CONFIG_POSTPROC
#include "libpostproc/postprocess.h"
#endif
#include "libavutil/avstring.h"
#include "libavutil/mathematics.h"
#include "libavutil/parseutils.h"
#include "libavutil/pixdesc.h"
#include "libavutil/eval.h"
#include "libavutil/dict.h"
#include "libavutil/opt.h"
#include "cmdutils.h"
#include "version.h"
#if CONFIG_NETWORK
#include "libavformat/network.h"
#endif
#if HAVE_SYS_RESOURCE_H
#include <sys/resource.h>
#endif

struct SwsContext *sws_opts;
AVDictionary *format_opts, *codec_opts;

const int this_year = 2014;

static FILE *report_file;

void init_opts(void)
{
#if CONFIG_SWSCALE
    sws_opts = sws_getContext(16, 16, 0, 16, 16, 0, SWS_BICUBIC,
                              NULL, NULL, NULL);
#endif
}

void uninit_opts(void)
{
#if CONFIG_SWSCALE
    sws_freeContext(sws_opts);
    sws_opts = NULL;
#endif
    av_dict_free(&format_opts);
    av_dict_free(&codec_opts);
}

void log_callback_help(void *ptr, int level, const char *fmt, va_list vl)
{
    vfprintf(stdout, fmt, vl);
}

static void log_callback_report(void *ptr, int level, const char *fmt, va_list vl)
{
    va_list vl2;
    char line[1024];
    static int print_prefix = 1;

    va_copy(vl2, vl);
    av_log_default_callback(ptr, level, fmt, vl);
    av_log_format_line(ptr, level, fmt, vl2, line, sizeof(line), &print_prefix);
    va_end(vl2);
    fputs(line, report_file);
    fflush(report_file);
}

double parse_number_or_die(const char *context, const char *numstr, int type,
                           double min, double max)
{
    char *tail;
    const char *error;
    double d = av_strtod(numstr, &tail);
    if (*tail)
        error = "Expected number for %s but found: %s\n";
    else if (d < min || d > max)
        error = "The value for %s was %s which is not within %f - %f\n";
    else if (type == OPT_INT64 && (int64_t)d != d)
        error = "Expected int64 for %s but found %s\n";
    else if (type == OPT_INT && (int)d != d)
        error = "Expected int for %s but found %s\n";
    else
        return d;
    av_log(NULL, AV_LOG_FATAL, error, context, numstr, min, max);
    exit_program(1);
    return 0;
}

int64_t parse_time_or_die(const char *context, const char *timestr,
                          int is_duration)
{
    int64_t us;
    if (av_parse_time(&us, timestr, is_duration) < 0) {
        av_log(NULL, AV_LOG_FATAL, "Invalid %s specification for %s: %s\n",
               is_duration ? "duration" : "date", context, timestr);
        exit_program(1);
    }
    return us;
}

void show_help_options(const OptionDef *options, const char *msg, int mask,
                       int value)
{
    const OptionDef *po;
    int first;

    first = 1;
    for (po = options; po->name != NULL; po++) {
        char buf[64];
        if ((po->flags & mask) == value) {
            if (first) {
                printf("%s", msg);
                first = 0;
            }
            av_strlcpy(buf, po->name, sizeof(buf));
            if (po->flags & HAS_ARG) {
                av_strlcat(buf, " ", sizeof(buf));
                av_strlcat(buf, po->argname, sizeof(buf));
            }
            printf("-%-17s  %s\n", buf, po->help);
        }
    }
}

void show_help_children(const AVClass *class, int flags)
{
    const AVClass *child = NULL;
    av_opt_show2(&class, NULL, flags, 0);
    printf("\n");

    while (child = av_opt_child_class_next(class, child))
        show_help_children(child, flags);
}

static const OptionDef *find_option(const OptionDef *po, const char *name)
{
    const char *p = strchr(name, ':');
    int len = p ? p - name : strlen(name);

    while (po->name != NULL) {
        if (!strncmp(name, po->name, len) && strlen(po->name) == len)
            break;
        po++;
    }
    return po;
}

#if defined(_WIN32) && !defined(__MINGW32CE__)
#include <windows.h>
/* Will be leaked on exit */
static char** win32_argv_utf8 = NULL;
static int win32_argc = 0;

/**
 * Prepare command line arguments for executable.
 * For Windows - perform wide-char to UTF-8 conversion.
 * Input arguments should be main() function arguments.
 * @param argc_ptr Arguments number (including executable)
 * @param argv_ptr Arguments list.
 */
static void prepare_app_arguments(int *argc_ptr, char ***argv_ptr)
{
    char *argstr_flat;
    wchar_t **argv_w;
    int i, buffsize = 0, offset = 0;

    if (win32_argv_utf8) {
        *argc_ptr = win32_argc;
        *argv_ptr = win32_argv_utf8;
        return;
    }

    win32_argc = 0;
    argv_w = CommandLineToArgvW(GetCommandLineW(), &win32_argc);
    if (win32_argc <= 0 || !argv_w)
        return;

    /* determine the UTF-8 buffer size (including NULL-termination symbols) */
    for (i = 0; i < win32_argc; i++)
        buffsize += WideCharToMultiByte(CP_UTF8, 0, argv_w[i], -1,
                                        NULL, 0, NULL, NULL);

    win32_argv_utf8 = av_mallocz(sizeof(char *) * (win32_argc + 1) + buffsize);
    argstr_flat     = (char *)win32_argv_utf8 + sizeof(char *) * (win32_argc + 1);
    if (win32_argv_utf8 == NULL) {
        LocalFree(argv_w);
        return;
    }

    for (i = 0; i < win32_argc; i++) {
        win32_argv_utf8[i] = &argstr_flat[offset];
        offset += WideCharToMultiByte(CP_UTF8, 0, argv_w[i], -1,
                                      &argstr_flat[offset],
                                      buffsize - offset, NULL, NULL);
    }
    win32_argv_utf8[i] = NULL;
    LocalFree(argv_w);

    *argc_ptr = win32_argc;
    *argv_ptr = win32_argv_utf8;
}
#else
static inline void prepare_app_arguments(int *argc_ptr, char ***argv_ptr)
{
    /* nothing to do */
}
#endif /* WIN32 && !__MINGW32CE__ */

int parse_option(void *optctx, const char *opt, const char *arg,
                 const OptionDef *options)
{
    const OptionDef *po;
    int bool_val = 1;
    int *dstcount;
    void *dst;

    po = find_option(options, opt);
    if (!po->name && opt[0] == 'n' && opt[1] == 'o') {
        /* handle 'no' bool option */
        po = find_option(options, opt + 2);
        if (!(po->name && (po->flags & OPT_BOOL)))
            goto unknown_opt;
        bool_val = 0;
    }
    if (!po->name)
        po = find_option(options, "default");
    if (!po->name) {
unknown_opt:
        av_log(NULL, AV_LOG_ERROR, "Unrecognized option '%s'\n", opt);
        return AVERROR(EINVAL);
    }
    if (po->flags & HAS_ARG && !arg) {
        av_log(NULL, AV_LOG_ERROR, "Missing argument for option '%s'\n", opt);
        return AVERROR(EINVAL);
    }

    /* new-style options contain an offset into optctx, old-style address of
     * a global var*/
    dst = po->flags & (OPT_OFFSET | OPT_SPEC) ? (uint8_t *)optctx + po->u.off
                                              : po->u.dst_ptr;

    if (po->flags & OPT_SPEC) {
        SpecifierOpt **so = dst;
        char *p = strchr(opt, ':');

        dstcount = (int *)(so + 1);
        *so = grow_array(*so, sizeof(**so), dstcount, *dstcount + 1);
        (*so)[*dstcount - 1].specifier = av_strdup(p ? p + 1 : "");
        dst = &(*so)[*dstcount - 1].u;
    }

    if (po->flags & OPT_STRING) {
        char *str;
        str = av_strdup(arg);
        *(char **)dst = str;
    } else if (po->flags & OPT_BOOL) {
        *(int *)dst = bool_val;
    } else if (po->flags & OPT_INT) {
        *(int *)dst = parse_number_or_die(opt, arg, OPT_INT64, INT_MIN, INT_MAX);
    } else if (po->flags & OPT_INT64) {
        *(int64_t *)dst = parse_number_or_die(opt, arg, OPT_INT64, INT64_MIN, INT64_MAX);
    } else if (po->flags & OPT_TIME) {
        *(int64_t *)dst = parse_time_or_die(opt, arg, 1);
    } else if (po->flags & OPT_FLOAT) {
        *(float *)dst = parse_number_or_die(opt, arg, OPT_FLOAT, -INFINITY, INFINITY);
    } else if (po->flags & OPT_DOUBLE) {
        *(double *)dst = parse_number_or_die(opt, arg, OPT_DOUBLE, -INFINITY, INFINITY);
    } else if (po->u.func_arg) {
        int ret = po->flags & OPT_FUNC2 ? po->u.func2_arg(optctx, opt, arg)
                                        : po->u.func_arg(opt, arg);
        if (ret < 0) {
            av_log(NULL, AV_LOG_ERROR,
                   "Failed to set value '%s' for option '%s'\n", arg, opt);
            return ret;
        }
    }
    if (po->flags & OPT_EXIT)
        exit_program(0);
    return !!(po->flags & HAS_ARG);
}

void parse_options(void *optctx, int argc, char **argv, const OptionDef *options,
                   void (*parse_arg_function)(void *, const char*))
{
    const char *opt;
    int optindex, handleoptions = 1, ret;

    /* perform system-dependent conversions for arguments list */
    prepare_app_arguments(&argc, &argv);

    /* parse options */
    optindex = 1;
    while (optindex < argc) {
        opt = argv[optindex++];

        if (handleoptions && opt[0] == '-' && opt[1] != '\0') {
            if (opt[1] == '-' && opt[2] == '\0') {
                handleoptions = 0;
                continue;
            }
            opt++;

            if ((ret = parse_option(optctx, opt, argv[optindex], options)) < 0)
                exit_program(1);
            optindex += ret;
        } else {
            if (parse_arg_function)
                parse_arg_function(optctx, opt);
        }
    }
}

/*
 * Return index of option opt in argv or 0 if not found.
 */
static int locate_option(int argc, char **argv, const OptionDef *options,
                         const char *optname)
{
    const OptionDef *po;
    int i;

    for (i = 1; i < argc; i++) {
        const char *cur_opt = argv[i];

        if (*cur_opt++ != '-')
            continue;

        po = find_option(options, cur_opt);
        if (!po->name && cur_opt[0] == 'n' && cur_opt[1] == 'o')
            po = find_option(options, cur_opt + 2);

        if ((!po->name && !strcmp(cur_opt, optname)) ||
             (po->name && !strcmp(optname, po->name)))
            return i;

        if (!po || po->flags & HAS_ARG)
            i++;
    }
    return 0;
}

static void dump_argument(const char *a)
{
    const unsigned char *p;

    for (p = a; *p; p++)
        if (!((*p >= '+' && *p <= ':') || (*p >= '@' && *p <= 'Z') ||
              *p == '_' || (*p >= 'a' && *p <= 'z')))
            break;
    if (!*p) {
        fputs(a, report_file);
        return;
    }
    fputc('"', report_file);
    for (p = a; *p; p++) {
        if (*p == '\\' || *p == '"' || *p == '$' || *p == '`')
            fprintf(report_file, "\\%c", *p);
        else if (*p < ' ' || *p > '~')
            fprintf(report_file, "\\x%02x", *p);
        else
            fputc(*p, report_file);
    }
    fputc('"', report_file);
}

void parse_loglevel(int argc, char **argv, const OptionDef *options)
{
    int idx = locate_option(argc, argv, options, "loglevel");
    if (!idx)
        idx = locate_option(argc, argv, options, "v");
    if (idx && argv[idx + 1])
        opt_loglevel("loglevel", argv[idx + 1]);
    idx = locate_option(argc, argv, options, "report");
    if (idx || getenv("FFREPORT")) {
        opt_report("report");
        if (report_file) {
            int i;
            fprintf(report_file, "Command line:\n");
            for (i = 0; i < argc; i++) {
                dump_argument(argv[i]);
                fputc(i < argc - 1 ? ' ' : '\n', report_file);
            }
            fflush(report_file);
        }
    }
}

#define FLAGS(o) ((o)->type == AV_OPT_TYPE_FLAGS) ? AV_DICT_APPEND : 0
int opt_default(const char *opt, const char *arg)
{
    const AVOption *oc, *of, *os;
    char opt_stripped[128];
    const char *p;
<<<<<<< HEAD
    const AVClass *cc = avcodec_get_class(), *fc = avformat_get_class(), *sc;
=======
    const AVClass *cc = avcodec_get_class(), *fc = avformat_get_class();
#if CONFIG_SWSCALE
    const AVClass *sc = sws_get_class();
#endif
>>>>>>> 28f2d3c5

    if (!(p = strchr(opt, ':')))
        p = opt + strlen(opt);
    av_strlcpy(opt_stripped, opt, FFMIN(sizeof(opt_stripped), p - opt + 1));

    if ((oc = av_opt_find(&cc, opt_stripped, NULL, 0,
                         AV_OPT_SEARCH_CHILDREN | AV_OPT_SEARCH_FAKE_OBJ)) ||
        ((opt[0] == 'v' || opt[0] == 'a' || opt[0] == 's') &&
<<<<<<< HEAD
         (oc = av_opt_find(&cc, opt + 1, NULL, 0, AV_OPT_SEARCH_FAKE_OBJ))))
        av_dict_set(&codec_opts, opt, arg, FLAGS(oc));
    if ((of = av_opt_find(&fc, opt, NULL, 0,
                          AV_OPT_SEARCH_CHILDREN | AV_OPT_SEARCH_FAKE_OBJ)))
        av_dict_set(&format_opts, opt, arg, FLAGS(of));
#if CONFIG_SWSCALE
    sc = sws_get_class();
    if ((os = av_opt_find(&sc, opt, NULL, 0,
                          AV_OPT_SEARCH_CHILDREN | AV_OPT_SEARCH_FAKE_OBJ))) {
=======
         (o = av_opt_find(&cc, opt + 1, NULL, 0, AV_OPT_SEARCH_FAKE_OBJ))))
        av_dict_set(&codec_opts, opt, arg, FLAGS);
    else if ((o = av_opt_find(&fc, opt, NULL, 0,
                              AV_OPT_SEARCH_CHILDREN | AV_OPT_SEARCH_FAKE_OBJ)))
        av_dict_set(&format_opts, opt, arg, FLAGS);
#if CONFIG_SWSCALE
    else if ((o = av_opt_find(&sc, opt, NULL, 0,
                              AV_OPT_SEARCH_CHILDREN | AV_OPT_SEARCH_FAKE_OBJ))) {
>>>>>>> 28f2d3c5
        // XXX we only support sws_flags, not arbitrary sws options
        int ret = av_opt_set(sws_opts, opt, arg, 0);
        if (ret < 0) {
            av_log(NULL, AV_LOG_ERROR, "Error setting option %s.\n", opt);
            return ret;
        }
    }
#endif

    if (oc || of || os)
        return 0;
    av_log(NULL, AV_LOG_ERROR, "Unrecognized option '%s'\n", opt);
    return AVERROR_OPTION_NOT_FOUND;
}

int opt_loglevel(const char *opt, const char *arg)
{
    const struct { const char *name; int level; } log_levels[] = {
        { "quiet"  , AV_LOG_QUIET   },
        { "panic"  , AV_LOG_PANIC   },
        { "fatal"  , AV_LOG_FATAL   },
        { "error"  , AV_LOG_ERROR   },
        { "warning", AV_LOG_WARNING },
        { "info"   , AV_LOG_INFO    },
        { "verbose", AV_LOG_VERBOSE },
        { "debug"  , AV_LOG_DEBUG   },
    };
    char *tail;
    int level;
    int i;

    for (i = 0; i < FF_ARRAY_ELEMS(log_levels); i++) {
        if (!strcmp(log_levels[i].name, arg)) {
            av_log_set_level(log_levels[i].level);
            return 0;
        }
    }

    level = strtol(arg, &tail, 10);
    if (*tail) {
        av_log(NULL, AV_LOG_FATAL, "Invalid loglevel \"%s\". "
               "Possible levels are numbers or:\n", arg);
        for (i = 0; i < FF_ARRAY_ELEMS(log_levels); i++)
            av_log(NULL, AV_LOG_FATAL, "\"%s\"\n", log_levels[i].name);
        exit_program(1);
    }
    av_log_set_level(level);
    return 0;
}

int opt_report(const char *opt)
{
    char filename[64];
    time_t now;
    struct tm *tm;

    if (report_file) /* already opened */
        return 0;
    time(&now);
    tm = localtime(&now);
    snprintf(filename, sizeof(filename), "%s-%04d%02d%02d-%02d%02d%02d.log",
             program_name,
             tm->tm_year + 1900, tm->tm_mon + 1, tm->tm_mday,
             tm->tm_hour, tm->tm_min, tm->tm_sec);
    report_file = fopen(filename, "w");
    if (!report_file) {
        av_log(NULL, AV_LOG_ERROR, "Failed to open report \"%s\": %s\n",
               filename, strerror(errno));
        return AVERROR(errno);
    }
    av_log_set_callback(log_callback_report);
    av_log(NULL, AV_LOG_INFO,
           "%s started on %04d-%02d-%02d at %02d:%02d:%02d\n"
           "Report written to \"%s\"\n",
           program_name,
           tm->tm_year + 1900, tm->tm_mon + 1, tm->tm_mday,
           tm->tm_hour, tm->tm_min, tm->tm_sec,
           filename);
    av_log_set_level(FFMAX(av_log_get_level(), AV_LOG_VERBOSE));
    return 0;
}

int opt_max_alloc(const char *opt, const char *arg)
{
    char *tail;
    size_t max;

    max = strtol(arg, &tail, 10);
    if (*tail) {
        av_log(NULL, AV_LOG_FATAL, "Invalid max_alloc \"%s\".\n", arg);
        exit_program(1);
    }
    av_max_alloc(max);
    return 0;
}

int opt_codec_debug(const char *opt, const char *arg)
{
    av_log_set_level(AV_LOG_DEBUG);
    return opt_default(opt, arg);
}

int opt_timelimit(const char *opt, const char *arg)
{
#if HAVE_SETRLIMIT
    int lim = parse_number_or_die(opt, arg, OPT_INT64, 0, INT_MAX);
    struct rlimit rl = { lim, lim + 1 };
    if (setrlimit(RLIMIT_CPU, &rl))
        perror("setrlimit");
#else
    av_log(NULL, AV_LOG_WARNING, "-%s not implemented on this OS\n", opt);
#endif
    return 0;
}

void print_error(const char *filename, int err)
{
    char errbuf[128];
    const char *errbuf_ptr = errbuf;

    if (av_strerror(err, errbuf, sizeof(errbuf)) < 0)
        errbuf_ptr = strerror(AVUNERROR(err));
    av_log(NULL, AV_LOG_ERROR, "%s: %s\n", filename, errbuf_ptr);
}

static int warned_cfg = 0;

#define INDENT        1
#define SHOW_VERSION  2
#define SHOW_CONFIG   4
#define SHOW_COPYRIGHT 8

#define PRINT_LIB_INFO(libname, LIBNAME, flags, level)                  \
    if (CONFIG_##LIBNAME) {                                             \
        const char *indent = flags & INDENT? "  " : "";                 \
        if (flags & SHOW_VERSION) {                                     \
            unsigned int version = libname##_version();                 \
            av_log(NULL, level, "%slib%-11s %2d.%3d.%3d / %2d.%3d.%3d\n",\
                   indent, #libname,                                    \
                   LIB##LIBNAME##_VERSION_MAJOR,                        \
                   LIB##LIBNAME##_VERSION_MINOR,                        \
                   LIB##LIBNAME##_VERSION_MICRO,                        \
                   version >> 16, version >> 8 & 0xff, version & 0xff); \
        }                                                               \
        if (flags & SHOW_CONFIG) {                                      \
            const char *cfg = libname##_configuration();                \
            if (strcmp(FFMPEG_CONFIGURATION, cfg)) {                    \
                if (!warned_cfg) {                                      \
                    av_log(NULL, level,                                 \
                            "%sWARNING: library configuration mismatch\n", \
                            indent);                                    \
                    warned_cfg = 1;                                     \
                }                                                       \
                av_log(NULL, level, "%s%-11s configuration: %s\n",      \
                        indent, #libname, cfg);                         \
            }                                                           \
        }                                                               \
    }                                                                   \

static void print_all_libs_info(int flags, int level)
{
    PRINT_LIB_INFO(avutil,   AVUTIL,   flags, level);
    PRINT_LIB_INFO(avcodec,  AVCODEC,  flags, level);
    PRINT_LIB_INFO(avformat, AVFORMAT, flags, level);
    PRINT_LIB_INFO(avdevice, AVDEVICE, flags, level);
    PRINT_LIB_INFO(avfilter, AVFILTER, flags, level);
    PRINT_LIB_INFO(swscale,  SWSCALE,  flags, level);
    PRINT_LIB_INFO(swresample,SWRESAMPLE,  flags, level);
#if CONFIG_POSTPROC
    PRINT_LIB_INFO(postproc, POSTPROC, flags, level);
#endif
}

static void print_program_info(int flags, int level)
{
    const char *indent = flags & INDENT? "  " : "";

    av_log(NULL, level, "%s version " FFMPEG_VERSION, program_name);
    if (flags & SHOW_COPYRIGHT)
        av_log(NULL, level, " Copyright (c) %d-%d the FFmpeg developers",
               program_birth_year, this_year);
    av_log(NULL, level, "\n");
    av_log(NULL, level, "%sbuilt on %s %s with %s %s\n",
           indent, __DATE__, __TIME__, CC_TYPE, CC_VERSION);
    av_log(NULL, level, "%sconfiguration: " FFMPEG_CONFIGURATION "\n", indent);
}

void show_banner(int argc, char **argv, const OptionDef *options)
{
    int idx = locate_option(argc, argv, options, "version");
    if (idx)
        return;

    print_program_info (INDENT|SHOW_COPYRIGHT, AV_LOG_INFO);
    print_all_libs_info(INDENT|SHOW_CONFIG,  AV_LOG_INFO);
    print_all_libs_info(INDENT|SHOW_VERSION, AV_LOG_INFO);
}

int opt_version(const char *opt, const char *arg) {
    av_log_set_callback(log_callback_help);
    print_program_info (0           , AV_LOG_INFO);
    print_all_libs_info(SHOW_VERSION, AV_LOG_INFO);
    return 0;
}

int opt_license(const char *opt, const char *arg)
{
    printf(
#if CONFIG_NONFREE
    "This version of %s has nonfree parts compiled in.\n"
    "Therefore it is not legally redistributable.\n",
    program_name
#elif CONFIG_GPLV3
    "%s is free software; you can redistribute it and/or modify\n"
    "it under the terms of the GNU General Public License as published by\n"
    "the Free Software Foundation; either version 3 of the License, or\n"
    "(at your option) any later version.\n"
    "\n"
    "%s is distributed in the hope that it will be useful,\n"
    "but WITHOUT ANY WARRANTY; without even the implied warranty of\n"
    "MERCHANTABILITY or FITNESS FOR A PARTICULAR PURPOSE.  See the\n"
    "GNU General Public License for more details.\n"
    "\n"
    "You should have received a copy of the GNU General Public License\n"
    "along with %s.  If not, see <http://www.gnu.org/licenses/>.\n",
    program_name, program_name, program_name
#elif CONFIG_GPL
    "%s is free software; you can redistribute it and/or modify\n"
    "it under the terms of the GNU General Public License as published by\n"
    "the Free Software Foundation; either version 2 of the License, or\n"
    "(at your option) any later version.\n"
    "\n"
    "%s is distributed in the hope that it will be useful,\n"
    "but WITHOUT ANY WARRANTY; without even the implied warranty of\n"
    "MERCHANTABILITY or FITNESS FOR A PARTICULAR PURPOSE.  See the\n"
    "GNU General Public License for more details.\n"
    "\n"
    "You should have received a copy of the GNU General Public License\n"
    "along with %s; if not, write to the Free Software\n"
    "Foundation, Inc., 51 Franklin Street, Fifth Floor, Boston, MA 02110-1301 USA\n",
    program_name, program_name, program_name
#elif CONFIG_LGPLV3
    "%s is free software; you can redistribute it and/or modify\n"
    "it under the terms of the GNU Lesser General Public License as published by\n"
    "the Free Software Foundation; either version 3 of the License, or\n"
    "(at your option) any later version.\n"
    "\n"
    "%s is distributed in the hope that it will be useful,\n"
    "but WITHOUT ANY WARRANTY; without even the implied warranty of\n"
    "MERCHANTABILITY or FITNESS FOR A PARTICULAR PURPOSE.  See the\n"
    "GNU Lesser General Public License for more details.\n"
    "\n"
    "You should have received a copy of the GNU Lesser General Public License\n"
    "along with %s.  If not, see <http://www.gnu.org/licenses/>.\n",
    program_name, program_name, program_name
#else
    "%s is free software; you can redistribute it and/or\n"
    "modify it under the terms of the GNU Lesser General Public\n"
    "License as published by the Free Software Foundation; either\n"
    "version 2.1 of the License, or (at your option) any later version.\n"
    "\n"
    "%s is distributed in the hope that it will be useful,\n"
    "but WITHOUT ANY WARRANTY; without even the implied warranty of\n"
    "MERCHANTABILITY or FITNESS FOR A PARTICULAR PURPOSE.  See the GNU\n"
    "Lesser General Public License for more details.\n"
    "\n"
    "You should have received a copy of the GNU Lesser General Public\n"
    "License along with %s; if not, write to the Free Software\n"
    "Foundation, Inc., 51 Franklin Street, Fifth Floor, Boston, MA 02110-1301 USA\n",
    program_name, program_name, program_name
#endif
    );
    return 0;
}

int opt_formats(const char *opt, const char *arg)
{
    AVInputFormat *ifmt  = NULL;
    AVOutputFormat *ofmt = NULL;
    const char *last_name;

    printf("File formats:\n"
           " D. = Demuxing supported\n"
           " .E = Muxing supported\n"
           " --\n");
    last_name = "000";
    for (;;) {
        int decode = 0;
        int encode = 0;
        const char *name      = NULL;
        const char *long_name = NULL;

        while ((ofmt = av_oformat_next(ofmt))) {
            if ((name == NULL || strcmp(ofmt->name, name) < 0) &&
                strcmp(ofmt->name, last_name) > 0) {
                name      = ofmt->name;
                long_name = ofmt->long_name;
                encode    = 1;
            }
        }
        while ((ifmt = av_iformat_next(ifmt))) {
            if ((name == NULL || strcmp(ifmt->name, name) < 0) &&
                strcmp(ifmt->name, last_name) > 0) {
                name      = ifmt->name;
                long_name = ifmt->long_name;
                encode    = 0;
            }
            if (name && strcmp(ifmt->name, name) == 0)
                decode = 1;
        }
        if (name == NULL)
            break;
        last_name = name;

        printf(" %s%s %-15s %s\n",
               decode ? "D" : " ",
               encode ? "E" : " ",
               name,
            long_name ? long_name:" ");
    }
    return 0;
}

static char get_media_type_char(enum AVMediaType type)
{
    static const char map[AVMEDIA_TYPE_NB] = {
        [AVMEDIA_TYPE_VIDEO]      = 'V',
        [AVMEDIA_TYPE_AUDIO]      = 'A',
        [AVMEDIA_TYPE_DATA]       = 'D',
        [AVMEDIA_TYPE_SUBTITLE]   = 'S',
        [AVMEDIA_TYPE_ATTACHMENT] = 'T',
    };
    return type >= 0 && type < AVMEDIA_TYPE_NB && map[type] ? map[type] : '?';
}

int opt_codecs(const char *opt, const char *arg)
{
    AVCodec *p = NULL, *p2;
    const char *last_name;
    printf("Codecs:\n"
           " D..... = Decoding supported\n"
           " .E.... = Encoding supported\n"
           " ..V... = Video codec\n"
           " ..A... = Audio codec\n"
           " ..S... = Subtitle codec\n"
           " ...S.. = Supports draw_horiz_band\n"
           " ....D. = Supports direct rendering method 1\n"
           " .....T = Supports weird frame truncation\n"
           " ------\n");
    last_name= "000";
    for (;;) {
        int decode = 0;
        int encode = 0;
        int cap    = 0;

        p2 = NULL;
        while ((p = av_codec_next(p))) {
            if ((p2 == NULL || strcmp(p->name, p2->name) < 0) &&
                strcmp(p->name, last_name) > 0) {
                p2 = p;
                decode = encode = cap = 0;
            }
            if (p2 && strcmp(p->name, p2->name) == 0) {
                if (p->decode)
                    decode = 1;
                if (p->encode || p->encode2)
                    encode = 1;
                cap |= p->capabilities;
            }
        }
        if (p2 == NULL)
            break;
        last_name = p2->name;

        printf(" %s%s%c%s%s%s %-15s %s",
               decode ? "D" : (/* p2->decoder ? "d" : */ " "),
               encode ? "E" : " ",
               get_media_type_char(p2->type),
               cap & CODEC_CAP_DRAW_HORIZ_BAND ? "S" : " ",
               cap & CODEC_CAP_DR1 ? "D" : " ",
               cap & CODEC_CAP_TRUNCATED ? "T" : " ",
               p2->name,
               p2->long_name ? p2->long_name : "");
#if 0
            if (p2->decoder && decode == 0)
                printf(" use %s for decoding", p2->decoder->name);
#endif
        printf("\n");
    }
    printf("\n");
    printf("Note, the names of encoders and decoders do not always match, so there are\n"
           "several cases where the above table shows encoder only or decoder only entries\n"
           "even though both encoding and decoding are supported. For example, the h263\n"
           "decoder corresponds to the h263 and h263p encoders, for file formats it is even\n"
           "worse.\n");
    return 0;
}

int opt_bsfs(const char *opt, const char *arg)
{
    AVBitStreamFilter *bsf = NULL;

    printf("Bitstream filters:\n");
    while ((bsf = av_bitstream_filter_next(bsf)))
        printf("%s\n", bsf->name);
    printf("\n");
    return 0;
}

int opt_protocols(const char *opt, const char *arg)
{
    URLProtocol *up=NULL;

    printf("Supported file protocols:\n"
           "I.. = Input  supported\n"
           ".O. = Output supported\n"
           "..S = Seek   supported\n"
           "FLAGS NAME\n"
           "----- \n");
    while((up = av_protocol_next(up)))
        printf("%c%c%c   %s\n",
               up->url_read  ? 'I' : '.',
               up->url_write ? 'O' : '.',
               up->url_seek  ? 'S' : '.',
               up->name);
    return 0;
}

int opt_filters(const char *opt, const char *arg)
{
    AVFilter av_unused(**filter) = NULL;
    char descr[64], *descr_cur;
    int i, j;
    const AVFilterPad *pad;

    printf("Filters:\n");
#if CONFIG_AVFILTER
    while ((filter = av_filter_next(filter)) && *filter) {
        descr_cur = descr;
        for (i = 0; i < 2; i++) {
            if (i) {
                *(descr_cur++) = '-';
                *(descr_cur++) = '>';
            }
            pad = i ? (*filter)->outputs : (*filter)->inputs;
            for (j = 0; pad[j].name; j++) {
                if (descr_cur >= descr + sizeof(descr) - 4)
                    break;
                *(descr_cur++) = get_media_type_char(pad[j].type);
            }
            if (!j)
                *(descr_cur++) = '|';
        }
        *descr_cur = 0;
        printf("%-16s %-10s %s\n", (*filter)->name, descr, (*filter)->description);
    }
#endif
    return 0;
}

int opt_pix_fmts(const char *opt, const char *arg)
{
    enum PixelFormat pix_fmt;

    printf("Pixel formats:\n"
           "I.... = Supported Input  format for conversion\n"
           ".O... = Supported Output format for conversion\n"
           "..H.. = Hardware accelerated format\n"
           "...P. = Paletted format\n"
           "....B = Bitstream format\n"
           "FLAGS NAME            NB_COMPONENTS BITS_PER_PIXEL\n"
           "-----\n");

#if !CONFIG_SWSCALE
#   define sws_isSupportedInput(x)  0
#   define sws_isSupportedOutput(x) 0
#endif

    for (pix_fmt = 0; pix_fmt < PIX_FMT_NB; pix_fmt++) {
        const AVPixFmtDescriptor *pix_desc = &av_pix_fmt_descriptors[pix_fmt];
        if(!pix_desc->name)
            continue;
        printf("%c%c%c%c%c %-16s       %d            %2d\n",
               sws_isSupportedInput (pix_fmt)      ? 'I' : '.',
               sws_isSupportedOutput(pix_fmt)      ? 'O' : '.',
               pix_desc->flags & PIX_FMT_HWACCEL   ? 'H' : '.',
               pix_desc->flags & PIX_FMT_PAL       ? 'P' : '.',
               pix_desc->flags & PIX_FMT_BITSTREAM ? 'B' : '.',
               pix_desc->name,
               pix_desc->nb_components,
               av_get_bits_per_pixel(pix_desc));
    }
    return 0;
}

int show_sample_fmts(const char *opt, const char *arg)
{
    int i;
    char fmt_str[128];
    for (i = -1; i < AV_SAMPLE_FMT_NB; i++)
        printf("%s\n", av_get_sample_fmt_string(fmt_str, sizeof(fmt_str), i));
    return 0;
}

int read_yesno(void)
{
    int c = getchar();
    int yesno = (toupper(c) == 'Y');

    while (c != '\n' && c != EOF)
        c = getchar();

    return yesno;
}

int cmdutils_read_file(const char *filename, char **bufptr, size_t *size)
{
    int ret;
    FILE *f = fopen(filename, "rb");

    if (!f) {
        av_log(NULL, AV_LOG_ERROR, "Cannot read file '%s': %s\n", filename,
               strerror(errno));
        return AVERROR(errno);
    }
    fseek(f, 0, SEEK_END);
    *size = ftell(f);
    fseek(f, 0, SEEK_SET);
    *bufptr = av_malloc(*size + 1);
    if (!*bufptr) {
        av_log(NULL, AV_LOG_ERROR, "Could not allocate file buffer\n");
        fclose(f);
        return AVERROR(ENOMEM);
    }
    ret = fread(*bufptr, 1, *size, f);
    if (ret < *size) {
        av_free(*bufptr);
        if (ferror(f)) {
            av_log(NULL, AV_LOG_ERROR, "Error while reading file '%s': %s\n",
                   filename, strerror(errno));
            ret = AVERROR(errno);
        } else
            ret = AVERROR_EOF;
    } else {
        ret = 0;
        (*bufptr)[*size++] = '\0';
    }

    fclose(f);
    return ret;
}

FILE *get_preset_file(char *filename, size_t filename_size,
                      const char *preset_name, int is_path,
                      const char *codec_name)
{
    FILE *f = NULL;
    int i;
    const char *base[3] = { getenv("FFMPEG_DATADIR"),
                            getenv("HOME"),
                            FFMPEG_DATADIR, };

    if (is_path) {
        av_strlcpy(filename, preset_name, filename_size);
        f = fopen(filename, "r");
    } else {
#ifdef _WIN32
        char datadir[MAX_PATH], *ls;
        base[2] = NULL;

        if (GetModuleFileNameA(GetModuleHandleA(NULL), datadir, sizeof(datadir) - 1))
        {
            for (ls = datadir; ls < datadir + strlen(datadir); ls++)
                if (*ls == '\\') *ls = '/';

            if (ls = strrchr(datadir, '/'))
            {
                *ls = 0;
                strncat(datadir, "/ffpresets",  sizeof(datadir) - 1 - strlen(datadir));
                base[2] = datadir;
            }
        }
#endif
        for (i = 0; i < 3 && !f; i++) {
            if (!base[i])
                continue;
            snprintf(filename, filename_size, "%s%s/%s.ffpreset", base[i],
                     i != 1 ? "" : "/.ffmpeg", preset_name);
            f = fopen(filename, "r");
            if (!f && codec_name) {
                snprintf(filename, filename_size,
                         "%s%s/%s-%s.ffpreset",
                         base[i],  i != 1 ? "" : "/.ffmpeg", codec_name,
                         preset_name);
                f = fopen(filename, "r");
            }
        }
    }

    return f;
}

int check_stream_specifier(AVFormatContext *s, AVStream *st, const char *spec)
{
    if (*spec <= '9' && *spec >= '0') /* opt:index */
        return strtol(spec, NULL, 0) == st->index;
    else if (*spec == 'v' || *spec == 'a' || *spec == 's' || *spec == 'd' ||
             *spec == 't') { /* opt:[vasdt] */
        enum AVMediaType type;

        switch (*spec++) {
        case 'v': type = AVMEDIA_TYPE_VIDEO;      break;
        case 'a': type = AVMEDIA_TYPE_AUDIO;      break;
        case 's': type = AVMEDIA_TYPE_SUBTITLE;   break;
        case 'd': type = AVMEDIA_TYPE_DATA;       break;
        case 't': type = AVMEDIA_TYPE_ATTACHMENT; break;
        default: abort(); // never reached, silence warning
        }
        if (type != st->codec->codec_type)
            return 0;
        if (*spec++ == ':') { /* possibly followed by :index */
            int i, index = strtol(spec, NULL, 0);
            for (i = 0; i < s->nb_streams; i++)
                if (s->streams[i]->codec->codec_type == type && index-- == 0)
                   return i == st->index;
            return 0;
        }
        return 1;
    } else if (*spec == 'p' && *(spec + 1) == ':') {
        int prog_id, i, j;
        char *endptr;
        spec += 2;
        prog_id = strtol(spec, &endptr, 0);
        for (i = 0; i < s->nb_programs; i++) {
            if (s->programs[i]->id != prog_id)
                continue;

            if (*endptr++ == ':') {
                int stream_idx = strtol(endptr, NULL, 0);
                return stream_idx >= 0 &&
                    stream_idx < s->programs[i]->nb_stream_indexes &&
                    st->index == s->programs[i]->stream_index[stream_idx];
            }

            for (j = 0; j < s->programs[i]->nb_stream_indexes; j++)
                if (st->index == s->programs[i]->stream_index[j])
                    return 1;
        }
        return 0;
    } else if (!*spec) /* empty specifier, matches everything */
        return 1;

    av_log(s, AV_LOG_ERROR, "Invalid stream specifier: %s.\n", spec);
    return AVERROR(EINVAL);
}

AVDictionary *filter_codec_opts(AVDictionary *opts, AVCodec *codec,
                                AVFormatContext *s, AVStream *st)
{
    AVDictionary    *ret = NULL;
    AVDictionaryEntry *t = NULL;
    int            flags = s->oformat ? AV_OPT_FLAG_ENCODING_PARAM
                                      : AV_OPT_FLAG_DECODING_PARAM;
    char          prefix = 0;
    const AVClass    *cc = avcodec_get_class();

    if (!codec)
        return NULL;

    switch (codec->type) {
    case AVMEDIA_TYPE_VIDEO:
        prefix  = 'v';
        flags  |= AV_OPT_FLAG_VIDEO_PARAM;
        break;
    case AVMEDIA_TYPE_AUDIO:
        prefix  = 'a';
        flags  |= AV_OPT_FLAG_AUDIO_PARAM;
        break;
    case AVMEDIA_TYPE_SUBTITLE:
        prefix  = 's';
        flags  |= AV_OPT_FLAG_SUBTITLE_PARAM;
        break;
    }

    while (t = av_dict_get(opts, "", t, AV_DICT_IGNORE_SUFFIX)) {
        char *p = strchr(t->key, ':');

        /* check stream specification in opt name */
        if (p)
            switch (check_stream_specifier(s, st, p + 1)) {
            case  1: *p = 0; break;
            case  0:         continue;
            default:         return NULL;
            }

        if (av_opt_find(&cc, t->key, NULL, flags, AV_OPT_SEARCH_FAKE_OBJ) ||
            (codec && codec->priv_class &&
             av_opt_find(&codec->priv_class, t->key, NULL, flags,
                         AV_OPT_SEARCH_FAKE_OBJ)))
            av_dict_set(&ret, t->key, t->value, 0);
        else if (t->key[0] == prefix &&
                 av_opt_find(&cc, t->key + 1, NULL, flags,
                             AV_OPT_SEARCH_FAKE_OBJ))
            av_dict_set(&ret, t->key + 1, t->value, 0);

        if (p)
            *p = ':';
    }
    return ret;
}

AVDictionary **setup_find_stream_info_opts(AVFormatContext *s,
                                           AVDictionary *codec_opts)
{
    int i;
    AVDictionary **opts;

    if (!s->nb_streams)
        return NULL;
    opts = av_mallocz(s->nb_streams * sizeof(*opts));
    if (!opts) {
        av_log(NULL, AV_LOG_ERROR,
               "Could not alloc memory for stream options.\n");
        return NULL;
    }
    for (i = 0; i < s->nb_streams; i++)
        opts[i] = filter_codec_opts(codec_opts, avcodec_find_decoder(s->streams[i]->codec->codec_id),
                                    s, s->streams[i]);
    return opts;
}

void *grow_array(void *array, int elem_size, int *size, int new_size)
{
    if (new_size >= INT_MAX / elem_size) {
        av_log(NULL, AV_LOG_ERROR, "Array too big.\n");
        exit_program(1);
    }
    if (*size < new_size) {
        uint8_t *tmp = av_realloc(array, new_size*elem_size);
        if (!tmp) {
            av_log(NULL, AV_LOG_ERROR, "Could not alloc buffer.\n");
            exit_program(1);
        }
        memset(tmp + *size*elem_size, 0, (new_size-*size) * elem_size);
        *size = new_size;
        return tmp;
    }
    return array;
}<|MERGE_RESOLUTION|>--- conflicted
+++ resolved
@@ -423,14 +423,10 @@
     const AVOption *oc, *of, *os;
     char opt_stripped[128];
     const char *p;
-<<<<<<< HEAD
-    const AVClass *cc = avcodec_get_class(), *fc = avformat_get_class(), *sc;
-=======
     const AVClass *cc = avcodec_get_class(), *fc = avformat_get_class();
 #if CONFIG_SWSCALE
     const AVClass *sc = sws_get_class();
 #endif
->>>>>>> 28f2d3c5
 
     if (!(p = strchr(opt, ':')))
         p = opt + strlen(opt);
@@ -439,26 +435,14 @@
     if ((oc = av_opt_find(&cc, opt_stripped, NULL, 0,
                          AV_OPT_SEARCH_CHILDREN | AV_OPT_SEARCH_FAKE_OBJ)) ||
         ((opt[0] == 'v' || opt[0] == 'a' || opt[0] == 's') &&
-<<<<<<< HEAD
          (oc = av_opt_find(&cc, opt + 1, NULL, 0, AV_OPT_SEARCH_FAKE_OBJ))))
         av_dict_set(&codec_opts, opt, arg, FLAGS(oc));
     if ((of = av_opt_find(&fc, opt, NULL, 0,
                           AV_OPT_SEARCH_CHILDREN | AV_OPT_SEARCH_FAKE_OBJ)))
         av_dict_set(&format_opts, opt, arg, FLAGS(of));
 #if CONFIG_SWSCALE
-    sc = sws_get_class();
     if ((os = av_opt_find(&sc, opt, NULL, 0,
                           AV_OPT_SEARCH_CHILDREN | AV_OPT_SEARCH_FAKE_OBJ))) {
-=======
-         (o = av_opt_find(&cc, opt + 1, NULL, 0, AV_OPT_SEARCH_FAKE_OBJ))))
-        av_dict_set(&codec_opts, opt, arg, FLAGS);
-    else if ((o = av_opt_find(&fc, opt, NULL, 0,
-                              AV_OPT_SEARCH_CHILDREN | AV_OPT_SEARCH_FAKE_OBJ)))
-        av_dict_set(&format_opts, opt, arg, FLAGS);
-#if CONFIG_SWSCALE
-    else if ((o = av_opt_find(&sc, opt, NULL, 0,
-                              AV_OPT_SEARCH_CHILDREN | AV_OPT_SEARCH_FAKE_OBJ))) {
->>>>>>> 28f2d3c5
         // XXX we only support sws_flags, not arbitrary sws options
         int ret = av_opt_set(sws_opts, opt, arg, 0);
         if (ret < 0) {

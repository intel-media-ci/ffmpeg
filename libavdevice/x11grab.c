--- conflicted
+++ resolved
@@ -359,8 +359,7 @@
     if (ret < 0)
         goto out;
 
-<<<<<<< HEAD
-    if (st->codec->pix_fmt == AV_PIX_FMT_PAL8) {
+    if (st->codecpar->format == AV_PIX_FMT_PAL8) {
         color_map = DefaultColormap(dpy, screen);
         for (i = 0; i < 256; ++i)
             color[i].pixel = i;
@@ -373,13 +372,6 @@
     }
 
 
-    st->codec->codec_type = AVMEDIA_TYPE_VIDEO;
-    st->codec->codec_id   = AV_CODEC_ID_RAWVIDEO;
-    st->codec->width      = x11grab->width;
-    st->codec->height     = x11grab->height;
-    st->codec->time_base  = x11grab->time_base;
-    st->codec->bit_rate   = x11grab->frame_size * 1 / av_q2d(x11grab->time_base) * 8;
-=======
     st->codecpar->codec_type = AVMEDIA_TYPE_VIDEO;
     st->codecpar->codec_id   = AV_CODEC_ID_RAWVIDEO;
     st->codecpar->width      = x11grab->width;
@@ -387,7 +379,6 @@
     st->codecpar->bit_rate   = x11grab->frame_size * 1 / av_q2d(x11grab->time_base) * 8;
 
     st->avg_frame_rate       = av_inv_q(x11grab->time_base);
->>>>>>> 9200514a
 
 out:
     av_free(dpyname);
